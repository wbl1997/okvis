--- conflicted
+++ resolved
@@ -13,7 +13,6 @@
 #include <swift_vio/Measurements.hpp>
 #include <swift_vio/imu/SimpleImuOdometry.hpp>
 
-<<<<<<< HEAD
 #include <swift_vio/ExtrinsicModels.hpp>
 
 namespace okvis
@@ -27,8 +26,8 @@
     RSCameraReprojectionError<GEOMETRY_TYPE>::RSCameraReprojectionError(
         const measurement_t &measurement,
         const covariance_t &covariance,
-        std::shared_ptr<const camera_geometry_t> targetCamera,
-        std::shared_ptr<const okvis::ImuMeasurementDeque> imuMeasCanopy,
+    std::shared_ptr<const okvis::cameras::CameraBase> targetCamera,
+    std::shared_ptr<const okvis::ImuMeasurementDeque> imuMeasCanopy,
         okvis::ImuParameters imuParameters,
         okvis::Time targetStateTime, okvis::Time targetImageTime)
         : imuMeasCanopy_(imuMeasCanopy),
@@ -40,137 +39,6 @@
       cameraGeometryBase_ = targetCamera;
       measurement_ = measurement;
       setCovariance(covariance);
-=======
-namespace okvis {
-namespace ceres {
-template <class GEOMETRY_TYPE>
-RSCameraReprojectionError<GEOMETRY_TYPE>::RSCameraReprojectionError() {}
-
-template <class GEOMETRY_TYPE>
-RSCameraReprojectionError<GEOMETRY_TYPE>::RSCameraReprojectionError(
-    const measurement_t& measurement,
-    const covariance_t& covariance,
-    std::shared_ptr<const okvis::cameras::CameraBase> targetCamera,
-    std::shared_ptr<const okvis::ImuMeasurementDeque> imuMeasCanopy,
-    std::shared_ptr<const okvis::ImuParameters> imuParameters,
-    okvis::Time targetStateTime, okvis::Time targetImageTime)
-    : imuMeasCanopy_(imuMeasCanopy),
-      imuParameters_(imuParameters),
-      targetCamera_(targetCamera),
-      targetStateTime_(targetStateTime),
-      targetImageTime_(targetImageTime) {
-  measurement_ = measurement;
-  setCovariance(covariance);
-}
-
-template <class GEOMETRY_TYPE>
-void RSCameraReprojectionError<GEOMETRY_TYPE>::
-    setCovariance(const covariance_t& covariance) {
-  information_ = covariance.inverse();
-  covariance_ = covariance;
-  // perform the Cholesky decomposition on order to obtain the correct error
-  // weighting
-  Eigen::LLT<Eigen::Matrix2d> lltOfInformation(information_);
-  squareRootInformation_ = lltOfInformation.matrixL().transpose();
-}
-
-template <class GEOMETRY_TYPE>
-bool RSCameraReprojectionError<GEOMETRY_TYPE>::
-    Evaluate(double const* const* parameters, double* residuals,
-             double** jacobians) const {
-  return EvaluateWithMinimalJacobians(parameters, residuals, jacobians, NULL);
-}
-
-template <class GEOMETRY_TYPE>
-bool RSCameraReprojectionError<GEOMETRY_TYPE>::
-    EvaluateWithMinimalJacobians(double const* const* parameters,
-                                 double* residuals, double** jacobians,
-                                 double** jacobiansMinimal) const {
-  return EvaluateWithMinimalJacobiansAnalytic(parameters, residuals, jacobians,
-                                              jacobiansMinimal);
-}
-
-template <class GEOMETRY_TYPE>
-bool RSCameraReprojectionError<GEOMETRY_TYPE>::
-    EvaluateWithMinimalJacobiansAnalytic(double const* const* parameters,
-                                 double* residuals, double** jacobians,
-                                 double** jacobiansMinimal) const {
-  Eigen::Map<const Eigen::Vector3d> p_WBt(parameters[Index::T_WBt]);
-  Eigen::Map<const Eigen::Quaterniond> q_WBt(parameters[Index::T_WBt] + 3);
-
-  Eigen::Map<const Eigen::Vector4d> scaled_p_Ch(parameters[Index::hp_Ch]);
-  Eigen::Vector4d hp_Ch = scaled_p_Ch / scaled_p_Ch[3];  // homogeneous representation.
-
-  Eigen::Map<const Eigen::Vector3d> p_BCt(parameters[Index::T_BCt]);
-  Eigen::Map<const Eigen::Quaterniond> q_BCt(parameters[Index::T_BCt] + 3);
-  okvis::kinematics::Transformation T_BCt(p_BCt, q_BCt);
-
-  Eigen::Map<const Eigen::Vector3d> p_BCh(parameters[Index::T_BCh]);
-  Eigen::Map<const Eigen::Quaterniond> q_BCh(parameters[Index::T_BCh] + 3);
-  okvis::kinematics::Transformation T_BCh(p_BCh, q_BCh);
-
-  Eigen::Map<const Eigen::Vector3d> p_WBh(parameters[Index::T_WBh]);
-  Eigen::Map<const Eigen::Quaterniond> q_WBh(parameters[Index::T_WBh] + 3);
-  okvis::kinematics::Transformation T_WBh(p_WBh, q_WBh);
-
-  double readoutTime = parameters[Index::ReadoutTime][0];
-  double cameraTd = parameters[Index::CameraTd][0];
-
-  Eigen::Matrix<double, -1, 1> intrinsics = Eigen::Map<const Eigen::Matrix<double, kIntrinsicsDim, 1>>(parameters[Index::Intrinsics]);
-
-  Eigen::Matrix<double, 9, 1> speedBgBa = Eigen::Map<const Eigen::Matrix<double, 9, 1>>(parameters[Index::SpeedAndBiases]);
-
-  Eigen::Map<const Eigen::Matrix<double, 9, 1>> Tg(parameters[Index::Intrinsics]); // not used for now.
-  Eigen::Map<const Eigen::Matrix<double, 9, 1>> Ts(parameters[Index::Intrinsics]); // not used for now.
-  Eigen::Map<const Eigen::Matrix<double, 6, 1>> Ta(parameters[Index::Intrinsics]); // not used for now.
-
-  double ypixel(measurement_[1]);
-  uint32_t height = targetCamera_->imageHeight();
-  double kpN = ypixel / height - 0.5;
-  double relativeFeatureTime = (targetImageTime_ - targetStateTime_).toSec() + cameraTd + readoutTime * kpN ;
-  std::pair<Eigen::Matrix<double, 3, 1>, Eigen::Quaternion<double>> pair_T_WBt(p_WBt, q_WBt);
-
-  const okvis::Time t_start = targetStateTime_;
-  const okvis::Time t_end = targetStateTime_ + okvis::Duration(relativeFeatureTime);
-  const double wedge = 5e-8;
-  if (relativeFeatureTime >= wedge) {
-    swift_vio::ode::predictStates(*imuMeasCanopy_, imuParameters_->g, pair_T_WBt,
-                                speedBgBa, t_start, t_end);
-  } else if (relativeFeatureTime <= -wedge) {
-    swift_vio::ode::predictStatesBackward(*imuMeasCanopy_, imuParameters_->g, pair_T_WBt,
-                                        speedBgBa, t_start, t_end);
-  }
-  okvis::kinematics::Transformation T_WBt(pair_T_WBt.first, pair_T_WBt.second);
-
-  Eigen::Vector4d hp_Ct = (T_WBt * T_BCt).inverse() * (T_WBh * T_BCh) * hp_Ch;
-
-  // calculate the reprojection error
-  measurement_t kp;
-  Eigen::Matrix<double, 2, 3> Jh;
-  Eigen::Matrix<double, 2, 3> Jh_weighted;
-  Eigen::Matrix<double, 2, Eigen::Dynamic> Jpi;
-  Eigen::Matrix<double, 2, Eigen::Dynamic> Jpi_weighted;
-  if (jacobians != NULL) {
-    targetCamera_->projectWithExternalParameters(hp_Ct.head<3>(), intrinsics, &kp, &Jh, &Jpi);
-    Jh_weighted = squareRootInformation_ * Jh;
-    Jpi_weighted = squareRootInformation_ * Jpi;
-  } else {
-    targetCamera_->projectWithExternalParameters(hp_Ct.head<3>(), intrinsics, &kp);
-  }
-  measurement_t error = kp - measurement_;
-
-  // weight:
-  measurement_t weighted_error = squareRootInformation_ * error;
-
-  residuals[0] = weighted_error[0];
-  residuals[1] = weighted_error[1];
-
-  bool valid = true;
-  if (fabs(hp_Ct[3]) > 1.0e-8) {
-    Eigen::Vector3d p_C = hp_Ct.template head<3>() / hp_Ct[3];
-    if (p_C[2] < 0.2) {  // 20 cm - not very generic... but reasonable
-      valid = false;
->>>>>>> e2fe6ca5
     }
 
     template <class GEOMETRY_TYPE>
@@ -193,7 +61,6 @@
       return EvaluateWithMinimalJacobians(parameters, residuals, jacobians, NULL);
     }
 
-<<<<<<< HEAD
     template <class GEOMETRY_TYPE>
     bool RSCameraReprojectionError<GEOMETRY_TYPE>::
         EvaluateWithMinimalJacobians(double const *const *parameters,
@@ -201,33 +68,6 @@
                                      double **jacobiansMinimal) const
     {
       return EvaluateWithMinimalJacobiansAnalytic(parameters, residuals, jacobians,
-=======
-    // TODO(jhuai): binliang: correct the below to compute the Jacobians analytically.
-
-  }
-  return true;
-}
-
-// This evaluates the error term and additionally computes
-// the Jacobians in the minimal internal representation via autodiff
-template <class GEOMETRY_TYPE>
-bool RSCameraReprojectionError<GEOMETRY_TYPE>::
-    EvaluateWithMinimalJacobiansAutoDiff(double const* const* parameters,
-                                         double* residuals, double** jacobians,
-                                         double** jacobiansMinimal) const {
-  // TODO(jhuai): binliang: either implement auto diff here or use autodiff in the test.
-  return true;
-}
-
-template <class GEOMETRY_TYPE>
-void RSCameraReprojectionError<GEOMETRY_TYPE>::
-    setJacobiansZero(double** jacobians, double** jacobiansMinimal) const {
-  zeroJacobian<7, 6, 2>(Index::T_WBt, jacobians, jacobiansMinimal);
-  zeroJacobian<4, 3, 2>(Index::hp_Ch, jacobians, jacobiansMinimal);
-
-  // TODO(jhuai): binliang: correct the below for other parameters.
-  zeroJacobian<kDistortionDim, kDistortionDim, 2>(4, jacobians,
->>>>>>> e2fe6ca5
                                                   jacobiansMinimal);
       //return EvaluateWithMinimalJacobiansAutoDiff(parameters, residuals, jacobians,
       //                                            jacobiansMinimal);
@@ -269,9 +109,9 @@
       Eigen::Map<const Eigen::Matrix<double, 6, 1>> Ta(parameters[Index::T_ai]); // not used for now.
 
       double ypixel(measurement_[1]);
-      uint32_t height = cameraGeometryBase_->imageHeight();
+  uint32_t height = targetCamera_->imageHeight();
       double kpN = ypixel / height - 0.5;
-      double relativeFeatureTime =
+  double relativeFeatureTime = (targetImageTime_ - targetStateTime_).toSec() + cameraTd + readoutTime * kpN ;
           cameraTd + readoutTime * kpN - (targetStateTime_.toSec() - targetImageTime_.toSec()); //tdAtCreation_=targetStateTime_-targetImageTime_
       std::pair<Eigen::Matrix<double, 3, 1>, Eigen::Quaternion<double>> pair_T_WBt(p_WBt0, q_WBt0);
 
@@ -316,12 +156,11 @@
       Eigen::Matrix<double, 2, Eigen::Dynamic> Jpi;
       Eigen::Matrix<double, 2, Eigen::Dynamic> Jpi_weighted;
       if (jacobians != NULL)
-      {
-        cameraGeometryBase_->projectWithExternalParameters(hp_Ct.head<3>(), intrinsics, &kp, &Jh, &Jpi); 
+    targetCamera_->projectWithExternalParameters(hp_Ct.head<3>(), intrinsics, &kp, &Jh, &Jpi);
         Jh_weighted = squareRootInformation_ * Jh;
         Jpi_weighted = squareRootInformation_ * Jpi;
       }
-      else
+    targetCamera_->projectWithExternalParameters(hp_Ct.head<3>(), intrinsics, &kp);
       {
         cameraGeometryBase_->projectWithExternalParameters(hp_Ct.head<3>(), intrinsics, &kp, &Jh, &Jpi);
       }
@@ -360,22 +199,12 @@
         Eigen::Vector3d dhC_td;
         Eigen::Matrix<double, 3, 9> dhC_sb;
 
-        //t
-        Eigen::Vector3d p_BP_Wt = hp_Wt.head<3>() - p_WBt * hp_Wt[3];
-        Eigen::Matrix<double, 4, 6> dhS_deltaTWSt;
-        dhS_deltaTWSt.topLeftCorner<3, 3>() = -C_BWt * hp_Wt[3];                            //p
-        dhS_deltaTWSt.topRightCorner<3, 3>() = C_BWt * okvis::kinematics::crossMx(p_BP_Wt);                     //q
         dhS_deltaTWSt.row(3).setZero();
-
-        dhC_deltaTWSt = (T_CBt * dhS_deltaTWSt).topRows<3>();
-
-        Eigen::Matrix<double, 4, 6> dhC_dExtrinsict_temp;
         dhC_dExtrinsict_temp.block<3, 3>(0, 0) = -C_CBt * hp_Ct[3];  
         //dhC_dExtrinsict_temp.block<3, 3>(0, 3) = -okvis::kinematics::crossMx(hp_Ct.head<3>()) * C_CBt;
         dhC_dExtrinsict_temp.block<3, 3>(0, 3) = okvis::kinematics::crossMx(C_CBt * (T_WBt .inverse() * (T_WBh * T_BCh) * hp_Ch).head<3>()) ;
         dhC_dExtrinsict_temp.row(3).setZero();
         dhC_dExtrinsict = dhC_dExtrinsict_temp.topRows<3>();
-
         //h
         //hp_Ct = (T_WBt * T_BCt).inverse() * (T_WBh * T_BCh) * hp_Ch;
         Eigen::Vector3d p_BP_Wh = (T_BCh.T() * hp_Ch).head<3>();
@@ -402,26 +231,6 @@
         dhC_dExtrinsich = ((T_WBt * T_BCt).inverse().T()*dhW_dExtrinsich).topRows<3>();
 
         //other
-        okvis::ImuMeasurement queryValue;
-        swift_vio::ode::interpolateInertialData(*imuMeasCanopy_, t_end, queryValue);
-        queryValue.measurement.gyroscopes -= speedBgBa.segment<3>(3);
-        Eigen::Vector3d p =
-            okvis::kinematics::crossMx(queryValue.measurement.gyroscopes) *
-                hp_Bt.head<3>() +
-            C_BWt * speedBgBa.head<3>() * hp_Wt[3];
-        dhC_td = -C_CBt * p;
-
-        Eigen::Matrix3d dhC_vW = -C_CBt * C_BWt * relativeFeatureTime * hp_Wt[3];
-        Eigen::Matrix3d dhC_bg =
-            -C_CBt * C_BWt *
-            okvis::kinematics::crossMx(hp_Wt.head<3>() - hp_Wt[3] * p_WBt) *
-            relativeFeatureTime * q_WBt0.toRotationMatrix();        
-
-        //dhC_sb.row(3).setZero();
-        dhC_sb.topRightCorner<3, 3>().setZero();
-        dhC_sb.topLeftCorner<3, 3>() = dhC_vW;
-        dhC_sb.block<3, 3>(0, 3) = dhC_bg;
-
 
         //assignJacobians
           if (jacobians[0] != NULL)
@@ -806,10 +615,6 @@
       zeroJacobian<4, 3, 2>(Index::hp_Ch, jacobians, jacobiansMinimal);
 
       // TODO(jhuai): binliang: correct the below for other parameters.
-      zeroJacobian<7, 6, 2>(Index::T_WBh, jacobians, jacobiansMinimal);
-      zeroJacobian<7, 6, 2>(Index::T_BCt, jacobians, jacobiansMinimal);
-      zeroJacobian<7, 6, 2>(Index::T_BCh, jacobians, jacobiansMinimal);
-      zeroJacobian<GEOMETRY_TYPE::NumIntrinsics, GEOMETRY_TYPE::NumIntrinsics, 2>(Index::Intrinsics, jacobians, jacobiansMinimal);
       zeroJacobian<1, 1, 2>(Index::ReadoutTime, jacobians, jacobiansMinimal);
       zeroJacobian<1, 1, 2>(Index::CameraTd, jacobians, jacobiansMinimal);
       zeroJacobian<9, 9, 2>(Index::SpeedAndBiases, jacobians, jacobiansMinimal);
