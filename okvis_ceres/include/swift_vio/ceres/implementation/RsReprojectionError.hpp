
/**
 * @file implementation/RsReprojectionError.hpp
 * @brief Header implementation file for the RsReprojectionError class.
 * @author Jianzhu Huai
 */
#include "ceres/internal/autodiff.h"

#include <okvis/kinematics/Transformation.hpp>
#include <okvis/kinematics/operators.hpp>

#include <swift_vio/ceres/JacobianHelpers.hpp>
#include <swift_vio/Measurements.hpp>
#include <swift_vio/imu/SimpleImuOdometry.hpp>

<<<<<<< HEAD
namespace okvis
{
  /// \brief ceres Namespace for ceres-related functionality implemented in okvis.
  namespace ceres
  {
    template <class GEOMETRY_TYPE, class PROJ_INTRINSIC_MODEL,
              class EXTRINSIC_MODEL, class LANDMARK_MODEL>
    RsReprojectionError<GEOMETRY_TYPE, PROJ_INTRINSIC_MODEL,
                        EXTRINSIC_MODEL, LANDMARK_MODEL>::RsReprojectionError()
        : gravityMag_(9.80665) {}

    template <class GEOMETRY_TYPE, class PROJ_INTRINSIC_MODEL,
              class EXTRINSIC_MODEL, class LANDMARK_MODEL>
    RsReprojectionError<GEOMETRY_TYPE, PROJ_INTRINSIC_MODEL, EXTRINSIC_MODEL, LANDMARK_MODEL>::
        RsReprojectionError(
            std::shared_ptr<const camera_geometry_t> cameraGeometry,
            const measurement_t &measurement,
            const covariance_t &covariance,
            std::shared_ptr<const okvis::ImuMeasurementDeque> imuMeasCanopy,
            std::shared_ptr<const Eigen::Matrix<double, 6, 1>> posVelAtLinearization,
            okvis::Time stateEpoch, double tdAtCreation, double gravityMag)
        : imuMeasCanopy_(imuMeasCanopy),
          posVelAtLinearization_(posVelAtLinearization),
          stateEpoch_(stateEpoch),
          tdAtCreation_(tdAtCreation),
          gravityMag_(gravityMag)
    {
      setMeasurement(measurement);
      setCovariance(covariance);
      setCameraGeometry(cameraGeometry);
=======
namespace okvis {
/// \brief ceres Namespace for ceres-related functionality implemented in okvis.
namespace ceres {
template <class GEOMETRY_TYPE, class PROJ_INTRINSIC_MODEL, class EXTRINSIC_MODEL>
RsReprojectionError<GEOMETRY_TYPE, PROJ_INTRINSIC_MODEL, EXTRINSIC_MODEL>::RsReprojectionError()
    : gravityMag_(9.80665) {}

template <class GEOMETRY_TYPE, class PROJ_INTRINSIC_MODEL, class EXTRINSIC_MODEL>
RsReprojectionError<GEOMETRY_TYPE, PROJ_INTRINSIC_MODEL, EXTRINSIC_MODEL>::
    RsReprojectionError(
        std::shared_ptr<const camera_geometry_t> cameraGeometry,
        const measurement_t& measurement,
        const covariance_t& covariance,
        std::shared_ptr<const okvis::ImuMeasurementDeque> imuMeasCanopy,
        std::shared_ptr<const Eigen::Matrix<double, 6, 1>> positionVelocityLin,
        okvis::Time stateEpoch, okvis::Time imageTime, double gravityMag)
    : imuMeasCanopy_(imuMeasCanopy),
      positionVelocityLin_(positionVelocityLin),
      stateEpoch_(stateEpoch),
      imageTime_(imageTime),
      gravityMag_(gravityMag) {
  setMeasurement(measurement);
  setCovariance(covariance);
  setCameraGeometry(cameraGeometry);
}

template <class GEOMETRY_TYPE, class PROJ_INTRINSIC_MODEL, class EXTRINSIC_MODEL>
void RsReprojectionError<GEOMETRY_TYPE, PROJ_INTRINSIC_MODEL, EXTRINSIC_MODEL>::
    setCovariance(const covariance_t& covariance) {
  information_ = covariance.inverse();
  covariance_ = covariance;
  // perform the Cholesky decomposition on order to obtain the correct error
  // weighting
  Eigen::LLT<Eigen::Matrix2d> lltOfInformation(information_);
  squareRootInformation_ = lltOfInformation.matrixL().transpose();
}

template <class GEOMETRY_TYPE, class PROJ_INTRINSIC_MODEL, class EXTRINSIC_MODEL>
bool RsReprojectionError<GEOMETRY_TYPE, PROJ_INTRINSIC_MODEL, EXTRINSIC_MODEL>::
    Evaluate(double const* const* parameters, double* residuals,
             double** jacobians) const {
  return EvaluateWithMinimalJacobians(parameters, residuals, jacobians, NULL);
}

template <class GEOMETRY_TYPE, class PROJ_INTRINSIC_MODEL, class EXTRINSIC_MODEL>
bool RsReprojectionError<GEOMETRY_TYPE, PROJ_INTRINSIC_MODEL, EXTRINSIC_MODEL>::
    EvaluateWithMinimalJacobians(double const* const* parameters,
                                 double* residuals, double** jacobians,
                                 double** jacobiansMinimal) const {
  return EvaluateWithMinimalJacobiansAnalytic(parameters, residuals, jacobians,
                                              jacobiansMinimal);
}

template <class GEOMETRY_TYPE, class PROJ_INTRINSIC_MODEL, class EXTRINSIC_MODEL>
bool RsReprojectionError<GEOMETRY_TYPE, PROJ_INTRINSIC_MODEL, EXTRINSIC_MODEL>::
    EvaluateWithMinimalJacobiansAnalytic(double const* const* parameters,
                                 double* residuals, double** jacobians,
                                 double** jacobiansMinimal) const {
  // We avoid the use of okvis::kinematics::Transformation here due to
  // quaternion normalization and so forth. This only matters in order to be
  // able to check Jacobians with numeric differentiation chained, first w.r.t.
  // q and then d_alpha.

  Eigen::Map<const Eigen::Vector3d> t_WB_W0(parameters[0]);
  const Eigen::Quaterniond q_WB0(parameters[0][6], parameters[0][3],
                                 parameters[0][4], parameters[0][5]);

  // the point in world coordinates
  Eigen::Map<const Eigen::Vector4d> hp_W(&parameters[1][0]);

  Eigen::Matrix<double, 3, 1> t_BC_B(parameters[2][0], parameters[2][1], parameters[2][2]);
  Eigen::Quaternion<double> q_BC(parameters[2][6], parameters[2][3], parameters[2][4],
                                 parameters[2][5]);
  double trLatestEstimate = parameters[5][0];
  double tdLatestEstimate = parameters[6][0];

  double ypixel(measurement_[1]);
  uint32_t height = cameraGeometryBase_->imageHeight();
  double kpN = ypixel / height - 0.5;
  double relativeFeatureTime = tdLatestEstimate + trLatestEstimate * kpN + (imageTime_ - stateEpoch_).toSec();
  std::pair<Eigen::Matrix<double, 3, 1>, Eigen::Quaternion<double>> pairT_WB(
      t_WB_W0, q_WB0);
  Eigen::Matrix<double, 9, 1> speedBgBa =
      Eigen::Map<const Eigen::Matrix<double, 9, 1>>(parameters[7]);

  const okvis::Time t_start = stateEpoch_;
  const okvis::Time t_end = stateEpoch_ + okvis::Duration(relativeFeatureTime);
  const double wedge = 5e-8;
  if (relativeFeatureTime >= wedge) {
    swift_vio::ode::predictStates(*imuMeasCanopy_, gravityMag_, pairT_WB,
                                speedBgBa, t_start, t_end);
  } else if (relativeFeatureTime <= -wedge) {
    swift_vio::ode::predictStatesBackward(*imuMeasCanopy_, gravityMag_, pairT_WB,
                                        speedBgBa, t_start, t_end);
  }

  Eigen::Quaterniond q_WB = pairT_WB.second;
  Eigen::Vector3d t_WB_W = pairT_WB.first;

  // transform the point into the camera:
  Eigen::Matrix3d C_BC = q_BC.toRotationMatrix();
  Eigen::Matrix3d C_CB = C_BC.transpose();
  Eigen::Matrix4d T_CB = Eigen::Matrix4d::Identity();
  T_CB.topLeftCorner<3, 3>() = C_CB;
  T_CB.topRightCorner<3, 1>() = -C_CB * t_BC_B;
  Eigen::Matrix3d C_WB = q_WB.toRotationMatrix();
  Eigen::Matrix3d C_BW = C_WB.transpose();
  Eigen::Matrix4d T_BW = Eigen::Matrix4d::Identity();
  T_BW.topLeftCorner<3, 3>() = C_BW;
  T_BW.topRightCorner<3, 1>() = -C_BW * t_WB_W;
  Eigen::Vector4d hp_B = T_BW * hp_W;
  Eigen::Vector4d hp_C = T_CB * hp_B;

  // calculate the reprojection error
  Eigen::Matrix<double, -1, 1> intrinsics;
  getIntrinsicsVector(parameters[3], parameters[4], intrinsics);
  measurement_t kp;
  Eigen::Matrix<double, 2, 4> Jh;
  Eigen::Matrix<double, 2, 4> Jh_weighted;
  Eigen::Matrix<double, 2, Eigen::Dynamic> Jpi;
  Eigen::Matrix<double, 2, Eigen::Dynamic> Jpi_weighted;
  if (jacobians != NULL) {
    cameraGeometryBase_->projectHomogeneousWithExternalParameters(hp_C, intrinsics, &kp, &Jh, &Jpi);
    Jh_weighted = squareRootInformation_ * Jh;
    Jpi_weighted = squareRootInformation_ * Jpi;
  } else {
    cameraGeometryBase_->projectHomogeneousWithExternalParameters(hp_C, intrinsics, &kp);
  }

  measurement_t error = kp - measurement_;

  // weight:
  measurement_t weighted_error = squareRootInformation_ * error;

  // assign:
  residuals[0] = weighted_error[0];
  residuals[1] = weighted_error[1];

  // check validity:
  bool valid = true;
  if (fabs(hp_C[3]) > 1.0e-8) {
    Eigen::Vector3d p_C = hp_C.template head<3>() / hp_C[3];
    if (p_C[2] < 0.2) {  // 20 cm - not very generic... but reasonable
      // std::cout<<"INVALID POINT"<<std::endl;
      valid = false;
>>>>>>> e2fe6ca5
    }

    template <class GEOMETRY_TYPE, class PROJ_INTRINSIC_MODEL,
              class EXTRINSIC_MODEL, class LANDMARK_MODEL>
    void RsReprojectionError<GEOMETRY_TYPE, PROJ_INTRINSIC_MODEL, EXTRINSIC_MODEL, LANDMARK_MODEL>::
        setCovariance(const covariance_t &covariance)
    {
      information_ = covariance.inverse();
      covariance_ = covariance;
      // perform the Cholesky decomposition on order to obtain the correct error
      // weighting
      Eigen::LLT<Eigen::Matrix2d> lltOfInformation(information_);
      squareRootInformation_ = lltOfInformation.matrixL().transpose();
    }

    template <class GEOMETRY_TYPE, class PROJ_INTRINSIC_MODEL,
              class EXTRINSIC_MODEL, class LANDMARK_MODEL>
    bool RsReprojectionError<GEOMETRY_TYPE, PROJ_INTRINSIC_MODEL, EXTRINSIC_MODEL, LANDMARK_MODEL>::
        Evaluate(double const *const *parameters, double *residuals,
                 double **jacobians) const
    {
      return EvaluateWithMinimalJacobians(parameters, residuals, jacobians, NULL);
    }

    template <class GEOMETRY_TYPE, class PROJ_INTRINSIC_MODEL,
              class EXTRINSIC_MODEL, class LANDMARK_MODEL>
    bool RsReprojectionError<GEOMETRY_TYPE, PROJ_INTRINSIC_MODEL, EXTRINSIC_MODEL, LANDMARK_MODEL>::
        EvaluateWithMinimalJacobians(double const *const *parameters,
                                     double *residuals, double **jacobians,
                                     double **jacobiansMinimal) const
    {
      return EvaluateWithMinimalJacobiansAnalytic(parameters, residuals, jacobians,
                                                  jacobiansMinimal);
    }
<<<<<<< HEAD

    template <class GEOMETRY_TYPE, class PROJ_INTRINSIC_MODEL,
              class EXTRINSIC_MODEL, class LANDMARK_MODEL>
    bool RsReprojectionError<GEOMETRY_TYPE, PROJ_INTRINSIC_MODEL, EXTRINSIC_MODEL, LANDMARK_MODEL>::
        EvaluateWithMinimalJacobiansAnalytic(double const *const *parameters,
                                             double *residuals, double **jacobians,
                                             double **jacobiansMinimal) const
    {
      // We avoid the use of okvis::kinematics::Transformation here due to
      // quaternion normalization and so forth. This only matters in order to be
      // able to check Jacobians with numeric differentiation chained, first w.r.t.
      // q and then d_alpha.

      Eigen::Map<const Eigen::Vector3d> t_WB_W0(parameters[0]);
      const Eigen::Quaterniond q_WB0(parameters[0][6], parameters[0][3],
                                     parameters[0][4], parameters[0][5]);

      // the point in world coordinates
      Eigen::Map<const Eigen::Vector4d> hp_W(&parameters[1][0]);

      Eigen::Matrix<double, 3, 1> t_BC_B(parameters[2][0], parameters[2][1], parameters[2][2]);
      Eigen::Quaternion<double> q_BC(parameters[2][6], parameters[2][3], parameters[2][4],
                                     parameters[2][5]);
      double trLatestEstimate = parameters[5][0];
      double tdLatestEstimate = parameters[6][0];

      double ypixel(measurement_[1]);
      uint32_t height = cameraGeometryBase_->imageHeight();
      double kpN = ypixel / height - 0.5;
      double relativeFeatureTime = tdLatestEstimate + trLatestEstimate * kpN - tdAtCreation_;
      std::pair<Eigen::Matrix<double, 3, 1>, Eigen::Quaternion<double>> pairT_WB(
          t_WB_W0, q_WB0);
      Eigen::Matrix<double, 9, 1> speedBgBa =
          Eigen::Map<const Eigen::Matrix<double, 9, 1>>(parameters[7]);

      const okvis::Time t_start = stateEpoch_;
      const okvis::Time t_end = stateEpoch_ + okvis::Duration(relativeFeatureTime);
      const double wedge = 5e-8;
      if (relativeFeatureTime >= wedge)
      {
        swift_vio::ode::predictStates(*imuMeasCanopy_, gravityMag_, pairT_WB,
                                      speedBgBa, t_start, t_end);
      }
      else if (relativeFeatureTime <= -wedge)
      {
        swift_vio::ode::predictStatesBackward(*imuMeasCanopy_, gravityMag_, pairT_WB,
                                              speedBgBa, t_start, t_end);
      }

      Eigen::Quaterniond q_WB = pairT_WB.second;
      Eigen::Vector3d t_WB_W = pairT_WB.first;

      // transform the point into the camera:
      Eigen::Matrix3d C_BC = q_BC.toRotationMatrix();
      Eigen::Matrix3d C_CB = C_BC.transpose();
      Eigen::Matrix4d T_CB = Eigen::Matrix4d::Identity();
      T_CB.topLeftCorner<3, 3>() = C_CB;
      T_CB.topRightCorner<3, 1>() = -C_CB * t_BC_B;
      Eigen::Matrix3d C_WB = q_WB.toRotationMatrix();
      Eigen::Matrix3d C_BW = C_WB.transpose();
      Eigen::Matrix4d T_BW = Eigen::Matrix4d::Identity();
=======
    std::pair<Eigen::Matrix<double, 3, 1>, Eigen::Quaternion<double>> T_WB_lin = pairT_WB;
    SpeedAndBiases speedAndBiasesLin = speedBgBa;
    if (positionVelocityLin_) {
      // compute position and velocity at t_{f_i,j} with first estimates of
      // position and velocity at t_j.
      T_WB_lin = std::make_pair(positionVelocityLin_->head<3>(), q_WB0);
      speedAndBiasesLin = Eigen::Map<const Eigen::Matrix<double, 9, 1>>(parameters[7]);
      speedAndBiasesLin.head<3>() = positionVelocityLin_->tail<3>();
      if (relativeFeatureTime >= wedge) {
        swift_vio::ode::predictStates(*imuMeasCanopy_, gravityMag_, T_WB_lin,
                                    speedAndBiasesLin, t_start, t_end);
      } else if (relativeFeatureTime <= -wedge) {
        swift_vio::ode::predictStatesBackward(*imuMeasCanopy_, gravityMag_, T_WB_lin,
                                            speedAndBiasesLin, t_start, t_end);
      }
      C_BW = T_WB_lin.second.toRotationMatrix().transpose();
      t_WB_W = T_WB_lin.first;
>>>>>>> e2fe6ca5
      T_BW.topLeftCorner<3, 3>() = C_BW;
      T_BW.topRightCorner<3, 1>() = -C_BW * t_WB_W;
      Eigen::Vector4d hp_B = T_BW * hp_W;
      Eigen::Vector4d hp_C = T_CB * hp_B;

      // calculate the reprojection error
      Eigen::Matrix<double, -1, 1> intrinsics;
      getIntrinsicsVector(parameters[3], parameters[4], intrinsics);
      measurement_t kp;
      Eigen::Matrix<double, 2, 4> Jh;
      Eigen::Matrix<double, 2, 4> Jh_weighted;
      Eigen::Matrix<double, 2, Eigen::Dynamic> Jpi;
      Eigen::Matrix<double, 2, Eigen::Dynamic> Jpi_weighted;
      if (jacobians != NULL)
      {
        cameraGeometryBase_->projectHomogeneousWithExternalParameters(hp_C, intrinsics, &kp, &Jh, &Jpi);
        Jh_weighted = squareRootInformation_ * Jh;
        Jpi_weighted = squareRootInformation_ * Jpi;
      }
      else
      {
        cameraGeometryBase_->projectHomogeneousWithExternalParameters(hp_C, intrinsics, &kp);
      }

      measurement_t error = kp - measurement_;

      // weight:
      measurement_t weighted_error = squareRootInformation_ * error;

      // assign:
      residuals[0] = weighted_error[0];
      residuals[1] = weighted_error[1];

      // check validity:
      bool valid = true;
      if (fabs(hp_C[3]) > 1.0e-8)
      {
        Eigen::Vector3d p_C = hp_C.template head<3>() / hp_C[3];
        if (p_C[2] < 0.2)
        { // 20 cm - not very generic... but reasonable
          // std::cout<<"INVALID POINT"<<std::endl;
          valid = false;
        }
      }

      // calculate jacobians, if required
      // This is pretty close to Paul Furgale's thesis. eq. 3.100 on page 40
      if (jacobians != NULL)
      {
        if (!valid)
        {
          setJacobiansZero(jacobians, jacobiansMinimal);
          return true;
        }
        
        std::pair<Eigen::Matrix<double, 3, 1>, Eigen::Quaternion<double>> T_WB_fej = pairT_WB;
        SpeedAndBiases speedAndBiasesFej = speedBgBa;
        if (posVelAtLinearization_)
        {
          // compute p_WB, v_WB at (t_{f_i,j}) that use FIRST ESTIMATES of
          // position and velocity, i.e., their linearization point
          T_WB_fej = std::make_pair(posVelAtLinearization_->head<3>(), q_WB0);
          speedAndBiasesFej = Eigen::Map<const Eigen::Matrix<double, 9, 1>>(parameters[7]);
          speedAndBiasesFej.head<3>() = posVelAtLinearization_->tail<3>();
          if (relativeFeatureTime >= wedge)
          {
            swift_vio::ode::predictStates(*imuMeasCanopy_, gravityMag_, T_WB_fej,
                                          speedAndBiasesFej, t_start, t_end);
          }
          else if (relativeFeatureTime <= -wedge)
          {
            swift_vio::ode::predictStatesBackward(*imuMeasCanopy_, gravityMag_, T_WB_fej,
                                                  speedAndBiasesFej, t_start, t_end);
          }
          C_BW = T_WB_fej.second.toRotationMatrix().transpose();
          t_WB_W = T_WB_fej.first;
          T_BW.topLeftCorner<3, 3>() = C_BW;
          T_BW.topRightCorner<3, 1>() = -C_BW * t_WB_W;
          hp_B = T_BW * hp_W;
          hp_C = T_CB * hp_B;
        }

        Eigen::Matrix<double, 4, 6> dhC_deltaTWS;    //dxyz/dpose
        Eigen::Matrix<double, 4, 4> dhC_deltahpW;   //dxyz/dlandmark
        Eigen::Matrix<double, 4, EXTRINSIC_MODEL::kNumParams> dhC_dExtrinsic; //dxyz/dext
        Eigen::Vector4d dhC_td; //dxyz/dtd
        Eigen::Matrix<double, 4, 9> dhC_sb; //dxyz/dvb

        Eigen::Vector3d p_BP_W = hp_W.head<3>() - t_WB_W * hp_W[3];
        Eigen::Matrix<double, 4, 6> dhS_deltaTWS;
        dhS_deltaTWS.topLeftCorner<3, 3>() = -C_BW * hp_W[3];
        dhS_deltaTWS.topRightCorner<3, 3>() =
            C_BW * okvis::kinematics::crossMx(p_BP_W);
        dhS_deltaTWS.row(3).setZero();
        dhC_deltaTWS = T_CB * dhS_deltaTWS;
        dhC_deltahpW = T_CB * T_BW;

        EXTRINSIC_MODEL::dhC_dExtrinsic_HPP(hp_C, C_CB, &dhC_dExtrinsic);

        okvis::ImuMeasurement queryValue;
        swift_vio::ode::interpolateInertialData(*imuMeasCanopy_, t_end, queryValue);
        queryValue.measurement.gyroscopes -= speedAndBiasesFej.segment<3>(3);
        Eigen::Vector3d p =
            okvis::kinematics::crossMx(queryValue.measurement.gyroscopes) *
                hp_B.head<3>() +
            C_BW * speedAndBiasesFej.head<3>() * hp_W[3];
        dhC_td.head<3>() = -C_CB * p;
        dhC_td[3] = 0;

        Eigen::Matrix3d dhC_vW = -C_CB * C_BW * relativeFeatureTime * hp_W[3];
        Eigen::Matrix3d dhC_bg =
            -C_CB * C_BW *
            okvis::kinematics::crossMx(hp_W.head<3>() - hp_W[3] * t_WB_W) *
            relativeFeatureTime * q_WB0.toRotationMatrix();

        dhC_sb.row(3).setZero();
        dhC_sb.topRightCorner<3, 3>().setZero();
        dhC_sb.topLeftCorner<3, 3>() = dhC_vW;
        dhC_sb.block<3, 3>(0, 3) = dhC_bg;

        assignJacobians(parameters, jacobians, jacobiansMinimal, Jh_weighted,
                        Jpi_weighted, dhC_deltaTWS, dhC_deltahpW, dhC_dExtrinsic,
                        dhC_td, kpN, dhC_sb);
      }
      return true;
    }

<<<<<<< HEAD
    // This evaluates the error term and additionally computes
    // the Jacobians in the minimal internal representation via autodiff
    template <class GEOMETRY_TYPE, class PROJ_INTRINSIC_MODEL,
              class EXTRINSIC_MODEL, class LANDMARK_MODEL>
    bool RsReprojectionError<GEOMETRY_TYPE, PROJ_INTRINSIC_MODEL, EXTRINSIC_MODEL, LANDMARK_MODEL>::
        EvaluateWithMinimalJacobiansAutoDiff(double const *const *parameters,
                                             double *residuals, double **jacobians,
                                             double **jacobiansMinimal) const
    {
      const int numOutputs = 4;
      double deltaTWS[6] = {0};
      double deltaTSC[EXTRINSIC_MODEL::kNumParams] = {0};
      double const *const expandedParams[] = {
          parameters[0], parameters[1], parameters[2],
          parameters[5], parameters[6], parameters[7], deltaTWS, deltaTSC};

      double php_C[numOutputs];
      Eigen::Matrix<double, numOutputs, 7, Eigen::RowMajor> dhC_deltaTWS_full;
      Eigen::Matrix<double, numOutputs, 4, Eigen::RowMajor> dhC_deltahpW;
      Eigen::Matrix<double, numOutputs, 7, Eigen::RowMajor> dhC_dExtrinsic_full;

      ProjectionIntrinsicJacType4 dhC_projIntrinsic;
      Eigen::Matrix<double, numOutputs, kDistortionDim, Eigen::RowMajor>
          dhC_distortion;
      Eigen::Matrix<double, numOutputs, 1> dhC_tr;
      Eigen::Matrix<double, numOutputs, 1> dhC_td;
      Eigen::Matrix<double, numOutputs, 9, Eigen::RowMajor> dhC_sb;
      Eigen::Matrix<double, numOutputs, 6, Eigen::RowMajor> dhC_deltaTWS;
      Eigen::Matrix<double, numOutputs, EXTRINSIC_MODEL::kNumParams, Eigen::RowMajor> dhC_dExtrinsic;

      dhC_projIntrinsic.setZero();
      dhC_distortion.setZero();
      double *dpC_deltaAll[] = {dhC_deltaTWS_full.data(),
                                dhC_deltahpW.data(),
                                dhC_dExtrinsic_full.data(),
                                dhC_tr.data(),
                                dhC_td.data(),
                                dhC_sb.data(),
                                dhC_deltaTWS.data(),
                                dhC_dExtrinsic.data()};
      LocalBearingVector<GEOMETRY_TYPE, PROJ_INTRINSIC_MODEL, EXTRINSIC_MODEL,
                         okvis::ceres::HomogeneousPointLocalParameterization>
          rsre(*this);
      bool diffState =
=======
    Eigen::Matrix<double, 4, 6> dhC_deltaTWS;
    Eigen::Matrix<double, 4, 4> dhC_deltahpW;
    Eigen::Matrix<double, 4, EXTRINSIC_MODEL::kNumParams> dhC_dExtrinsic;
    Eigen::Vector4d dhC_td;
    Eigen::Matrix<double, 4, 9> dhC_sb;

    Eigen::Vector3d p_BP_W = hp_W.head<3>() - t_WB_W * hp_W[3];
    Eigen::Matrix<double, 4, 6> dhS_deltaTWS;
    dhS_deltaTWS.topLeftCorner<3, 3>() = -C_BW * hp_W[3];
    dhS_deltaTWS.topRightCorner<3, 3>() =
        C_BW * okvis::kinematics::crossMx(p_BP_W);
    dhS_deltaTWS.row(3).setZero();
    dhC_deltaTWS = T_CB * dhS_deltaTWS;
    dhC_deltahpW = T_CB * T_BW;

    EXTRINSIC_MODEL::dhC_dExtrinsic_HPP(hp_C, C_CB, &dhC_dExtrinsic);

    okvis::ImuMeasurement queryValue;
    swift_vio::ode::interpolateInertialData(*imuMeasCanopy_, t_end, queryValue);
    queryValue.measurement.gyroscopes -= speedAndBiasesLin.segment<3>(3);
    Eigen::Vector3d p =
        okvis::kinematics::crossMx(queryValue.measurement.gyroscopes) *
            hp_B.head<3>() +
        C_BW * speedAndBiasesLin.head<3>() * hp_W[3];
    dhC_td.head<3>() = -C_CB * p;
    dhC_td[3] = 0;

    Eigen::Matrix3d dhC_vW = -C_CB * C_BW * relativeFeatureTime * hp_W[3];
    Eigen::Matrix3d dhC_bg =
        -C_CB * C_BW *
        okvis::kinematics::crossMx(hp_W.head<3>() - hp_W[3] * t_WB_W) *
        relativeFeatureTime * q_WB0.toRotationMatrix();

    dhC_sb.row(3).setZero();
    dhC_sb.topRightCorner<3, 3>().setZero();
    dhC_sb.topLeftCorner<3, 3>() = dhC_vW;
    dhC_sb.block<3, 3>(0, 3) = dhC_bg;

    assignJacobians(parameters, jacobians, jacobiansMinimal, Jh_weighted,
                    Jpi_weighted, dhC_deltaTWS, dhC_deltahpW, dhC_dExtrinsic,
                    dhC_td, kpN, dhC_sb);
  }
  return true;
}

// This evaluates the error term and additionally computes
// the Jacobians in the minimal internal representation via autodiff
template <class GEOMETRY_TYPE, class PROJ_INTRINSIC_MODEL, class EXTRINSIC_MODEL>
bool RsReprojectionError<GEOMETRY_TYPE, PROJ_INTRINSIC_MODEL, EXTRINSIC_MODEL>::
    EvaluateWithMinimalJacobiansAutoDiff(double const* const* parameters,
                                         double* residuals, double** jacobians,
                                         double** jacobiansMinimal) const {
  const int numOutputs = 4;
  double deltaTWS[6] = {0};
  double deltaTSC[EXTRINSIC_MODEL::kNumParams] = {0};
  double const* const expandedParams[] = {
      parameters[0], parameters[1], parameters[2],
      parameters[5], parameters[6], parameters[7], deltaTWS, deltaTSC};

  double php_C[numOutputs];
  Eigen::Matrix<double, numOutputs, 7, Eigen::RowMajor> dhC_deltaTWS_full;
  Eigen::Matrix<double, numOutputs, 4, Eigen::RowMajor> dhC_deltahpW;
  Eigen::Matrix<double, numOutputs, 7, Eigen::RowMajor> dhC_dExtrinsic_full;

  ProjectionIntrinsicJacType4 dhC_projIntrinsic;
  Eigen::Matrix<double, numOutputs, kDistortionDim, Eigen::RowMajor>
      dhC_distortion;
  Eigen::Matrix<double, numOutputs, 1> dhC_tr;
  Eigen::Matrix<double, numOutputs, 1> dhC_td;
  Eigen::Matrix<double, numOutputs, 9, Eigen::RowMajor> dhC_sb;
  Eigen::Matrix<double, numOutputs, 6, Eigen::RowMajor> dhC_deltaTWS;
  Eigen::Matrix<double, numOutputs, EXTRINSIC_MODEL::kNumParams, Eigen::RowMajor> dhC_dExtrinsic;

  dhC_projIntrinsic.setZero();
  dhC_distortion.setZero();
  double* dpC_deltaAll[] = {dhC_deltaTWS_full.data(),
                            dhC_deltahpW.data(),
                            dhC_dExtrinsic_full.data(),
                            dhC_tr.data(),
                            dhC_td.data(),
                            dhC_sb.data(),
                            dhC_deltaTWS.data(),
                            dhC_dExtrinsic.data()};
  LocalBearingVector<GEOMETRY_TYPE, PROJ_INTRINSIC_MODEL, EXTRINSIC_MODEL>
      rsre(*this);
  bool diffState =
>>>>>>> e2fe6ca5
          ::ceres::internal::AutoDifferentiate<
              ::ceres::internal::StaticParameterDims<7, 4, 7, 1, 1, 9, 6,
                                                     EXTRINSIC_MODEL::kNumParams>>(rsre, expandedParams, numOutputs, php_C, dpC_deltaAll);
       LOG(INFO) << "OKKKKKKK: " << dhC_dExtrinsic.data()[0] << ", " << dhC_dExtrinsic.data()[1] << ", " << dhC_dExtrinsic.data()[2] << ", " << dhC_dExtrinsic.data()[3] << ", " << dhC_dExtrinsic.data()[4] << ", " << dhC_dExtrinsic.data()[5] ;
      if (!diffState)
        std::cerr << "Potentially wrong Jacobians in autodiff " << std::endl;

      Eigen::Map<const Eigen::Vector4d> hp_C(&php_C[0]);
      // calculate the reprojection error
      Eigen::Matrix<double, -1, 1> intrinsics;
      getIntrinsicsVector(parameters[3], parameters[4], intrinsics);
      measurement_t kp;
      Eigen::Matrix<double, 2, 4> Jh;
      Eigen::Matrix<double, 2, 4> Jh_weighted;
      Eigen::Matrix<double, 2, Eigen::Dynamic> Jpi;
      Eigen::Matrix<double, 2, Eigen::Dynamic> Jpi_weighted;
      if (jacobians != NULL)
      {
        cameraGeometryBase_->projectHomogeneousWithExternalParameters(hp_C, intrinsics, &kp, &Jh, &Jpi);
        Jh_weighted = squareRootInformation_ * Jh;
        Jpi_weighted = squareRootInformation_ * Jpi;
      }
      else
      {
        cameraGeometryBase_->projectHomogeneousWithExternalParameters(hp_C, intrinsics, &kp);
      }

<<<<<<< HEAD
      measurement_t error = kp - measurement_;

      // weight:
      measurement_t weighted_error = squareRootInformation_ * error;

      // assign:
      residuals[0] = weighted_error[0];
      residuals[1] = weighted_error[1];

      // check validity:
      bool valid = true;
      if (fabs(hp_C[3]) > 1.0e-8)
      {
        Eigen::Vector3d p_C = hp_C.template head<3>() / hp_C[3];
        if (p_C[2] < 0.2)
        { // 20 cm - not very generic... but reasonable
          // std::cout<<"INVALID POINT"<<std::endl;
          valid = false;
        }
=======
  // calculate jacobians, if required
  // This is pretty close to Paul Furgale's thesis. eq. 3.100 on page 40
  if (jacobians != NULL) {
    if (!valid) {
      setJacobiansZero(jacobians, jacobiansMinimal);
      return true;
    }
    uint32_t height = cameraGeometryBase_->imageHeight();
    double ypixel(measurement_[1]);
    double kpN = ypixel / height - 0.5;
    assignJacobians(parameters, jacobians, jacobiansMinimal, Jh_weighted,
                    Jpi_weighted, dhC_deltaTWS, dhC_deltahpW, dhC_dExtrinsic,
                    dhC_td, kpN, dhC_sb);
  }
  return true;
}

template <class GEOMETRY_TYPE, class PROJ_INTRINSIC_MODEL, class EXTRINSIC_MODEL>
void RsReprojectionError<GEOMETRY_TYPE, PROJ_INTRINSIC_MODEL, EXTRINSIC_MODEL>::
    setJacobiansZero(double** jacobians, double** jacobiansMinimal) const {
  zeroJacobian<7, 6, 2>(0, jacobians, jacobiansMinimal);
  zeroJacobian<4, 3, 2>(1, jacobians, jacobiansMinimal);
  zeroJacobian<7, EXTRINSIC_MODEL::kNumParams, 2>(2, jacobians, jacobiansMinimal);
  zeroJacobian<PROJ_INTRINSIC_MODEL::kNumParams,
               PROJ_INTRINSIC_MODEL::kNumParams, 2>(3, jacobians,
                                                    jacobiansMinimal);
  zeroJacobian<kDistortionDim, kDistortionDim, 2>(4, jacobians,
                                                  jacobiansMinimal);
  zeroJacobian<1, 1, 2>(5, jacobians, jacobiansMinimal);
  zeroJacobian<1, 1, 2>(6, jacobians, jacobiansMinimal);
  zeroJacobian<9, 9, 2>(7, jacobians, jacobiansMinimal);
}

template <class GEOMETRY_TYPE, class PROJ_INTRINSIC_MODEL, class EXTRINSIC_MODEL>
void RsReprojectionError<GEOMETRY_TYPE, PROJ_INTRINSIC_MODEL, EXTRINSIC_MODEL>::
    assignJacobians(
        double const* const* parameters, double** jacobians,
        double** jacobiansMinimal,
        const Eigen::Matrix<double, 2, 4>& Jh_weighted,
        const Eigen::Matrix<double, 2, Eigen::Dynamic>& Jpi_weighted,
        const Eigen::Matrix<double, 4, 6>& dhC_deltaTWS,
        const Eigen::Matrix<double, 4, 4>& dhC_deltahpW,
        const Eigen::Matrix<double, 4, EXTRINSIC_MODEL::kNumParams>& dhC_dExtrinsic,
        const Eigen::Vector4d& dhC_td, double kpN,
        const Eigen::Matrix<double, 4, 9>& dhC_sb) const {
  if (jacobians[0] != NULL) {
    Eigen::Matrix<double, 2, 6, Eigen::RowMajor> J0_minimal;
    J0_minimal = Jh_weighted * dhC_deltaTWS;
    // pseudo inverse of the local parametrization Jacobian
    Eigen::Matrix<double, 6, 7, Eigen::RowMajor> J_lift;
    PoseLocalParameterization::liftJacobian(parameters[0], J_lift.data());

    // hallucinate Jacobian w.r.t. state
    Eigen::Map<Eigen::Matrix<double, 2, 7, Eigen::RowMajor>> J0(jacobians[0]);
    J0 = J0_minimal * J_lift;
    if (jacobiansMinimal != NULL) {
      if (jacobiansMinimal[0] != NULL) {
        Eigen::Map<Eigen::Matrix<double, 2, 6, Eigen::RowMajor>>
            J0_minimal_mapped(jacobiansMinimal[0]);
        J0_minimal_mapped = J0_minimal;
>>>>>>> e2fe6ca5
      }

      // calculate jacobians, if required
      // This is pretty close to Paul Furgale's thesis. eq. 3.100 on page 40
      if (jacobians != NULL)
      {
        if (!valid)
        {
          setJacobiansZero(jacobians, jacobiansMinimal);
          return true;
        }
        uint32_t height = cameraGeometryBase_->imageHeight();
        double ypixel(measurement_[1]);
        double kpN = ypixel / height - 0.5;
        assignJacobians(parameters, jacobians, jacobiansMinimal, Jh_weighted,
                        Jpi_weighted, dhC_deltaTWS, dhC_deltahpW, dhC_dExtrinsic,
                        dhC_td, kpN, dhC_sb);
      }
      return true;
    }

    template <class GEOMETRY_TYPE, class PROJ_INTRINSIC_MODEL,
              class EXTRINSIC_MODEL, class LANDMARK_MODEL>
    void RsReprojectionError<GEOMETRY_TYPE, PROJ_INTRINSIC_MODEL, EXTRINSIC_MODEL, LANDMARK_MODEL>::
        setJacobiansZero(double **jacobians, double **jacobiansMinimal) const
    {
      zeroJacobian<7, 6, 2>(0, jacobians, jacobiansMinimal);
      zeroJacobian<4, 3, 2>(1, jacobians, jacobiansMinimal);
      zeroJacobian<7, EXTRINSIC_MODEL::kNumParams, 2>(2, jacobians, jacobiansMinimal);
      zeroJacobian<PROJ_INTRINSIC_MODEL::kNumParams,
                   PROJ_INTRINSIC_MODEL::kNumParams, 2>(3, jacobians,
                                                        jacobiansMinimal);
      zeroJacobian<kDistortionDim, kDistortionDim, 2>(4, jacobians,
                                                      jacobiansMinimal);
      zeroJacobian<1, 1, 2>(5, jacobians, jacobiansMinimal);
      zeroJacobian<1, 1, 2>(6, jacobians, jacobiansMinimal);
      zeroJacobian<9, 9, 2>(7, jacobians, jacobiansMinimal);
    }

    template <class GEOMETRY_TYPE, class PROJ_INTRINSIC_MODEL,
              class EXTRINSIC_MODEL, class LANDMARK_MODEL>
    void RsReprojectionError<GEOMETRY_TYPE, PROJ_INTRINSIC_MODEL, EXTRINSIC_MODEL, LANDMARK_MODEL>::
        assignJacobians(
            double const *const *parameters, double **jacobians,
            double **jacobiansMinimal,
            const Eigen::Matrix<double, 2, 4> &Jh_weighted,
            const Eigen::Matrix<double, 2, Eigen::Dynamic> &Jpi_weighted,
            const Eigen::Matrix<double, 4, 6> &dhC_deltaTWS,
            const Eigen::Matrix<double, 4, 4> &dhC_deltahpW,
            const Eigen::Matrix<double, 4, EXTRINSIC_MODEL::kNumParams> &dhC_dExtrinsic,
            const Eigen::Vector4d &dhC_td, double kpN,
            const Eigen::Matrix<double, 4, 9> &dhC_sb) const
    {
      if (jacobians[0] != NULL)
      {
        Eigen::Matrix<double, 2, 6, Eigen::RowMajor> J0_minimal;
        J0_minimal = Jh_weighted * dhC_deltaTWS;
        // pseudo inverse of the local parametrization Jacobian
        Eigen::Matrix<double, 6, 7, Eigen::RowMajor> J_lift;
        PoseLocalParameterization::liftJacobian(parameters[0], J_lift.data());

        // hallucinate Jacobian w.r.t. state
        Eigen::Map<Eigen::Matrix<double, 2, 7, Eigen::RowMajor>> J0(jacobians[0]);
        J0 = J0_minimal * J_lift;
        if (jacobiansMinimal != NULL)
        {
          if (jacobiansMinimal[0] != NULL)
          {
            Eigen::Map<Eigen::Matrix<double, 2, 6, Eigen::RowMajor>>
                J0_minimal_mapped(jacobiansMinimal[0]);
            J0_minimal_mapped = J0_minimal;
          }
        }
      }
<<<<<<< HEAD

      if (jacobians[1] != NULL)
      {
        Eigen::Map<Eigen::Matrix<double, 2, 4, Eigen::RowMajor>> J1(jacobians[1]);
        J1 = Jh_weighted * dhC_deltahpW;
        if (jacobiansMinimal != NULL)
        {
          if (jacobiansMinimal[1] != NULL)
          {
            Eigen::Map<Eigen::Matrix<double, 2, 3, Eigen::RowMajor>>
                J1_minimal_mapped(jacobiansMinimal[1]);
            Eigen::Matrix<double, 4, 3> S;
            S.setZero();
            S.topLeftCorner<3, 3>().setIdentity();
            J1_minimal_mapped = J1 * S;
          }
        }
=======
    }
  }

  // camera intrinsics
  if (jacobians[3] != NULL) {
    Eigen::Map<ProjectionIntrinsicJacType> J1(jacobians[3]);
    Eigen::Matrix<double, 2, Eigen::Dynamic> Jpi_weighted_copy = Jpi_weighted;
    PROJ_INTRINSIC_MODEL::minimalIntrinsicJacobian(&Jpi_weighted_copy);
    J1 = Jpi_weighted_copy
        .template topLeftCorner<2, PROJ_INTRINSIC_MODEL::kNumParams>();
    if (jacobiansMinimal != NULL) {
      if (jacobiansMinimal[3] != NULL) {
        Eigen::Map<ProjectionIntrinsicJacType> J1_minimal_mapped(jacobiansMinimal[3]);
        J1_minimal_mapped = J1;
>>>>>>> e2fe6ca5
      }

      if (jacobians[2] != NULL)
      {
        // compute the minimal version
        Eigen::Matrix<double, 2, EXTRINSIC_MODEL::kNumParams, Eigen::RowMajor>
            J2_minimal = Jh_weighted * dhC_dExtrinsic;
        Eigen::Map<Eigen::Matrix<double, 2, 7, Eigen::RowMajor>> J2(jacobians[2]);
        Eigen::Matrix<double, EXTRINSIC_MODEL::kNumParams, 7, Eigen::RowMajor> J_lift;
        if (EXTRINSIC_MODEL::kNumParams == 6)
        {
          // Warn: This relates to the parameterization of
          // CameraSensorStates::T_XCi in addStates, and ReprojectionError liftJacobian
          PoseLocalParameterization::liftJacobian(parameters[2], J_lift.data());
          J2 = J2_minimal * J_lift;
        }
        else
        {
          EXTRINSIC_MODEL::liftJacobian(parameters[2], J_lift.data());
          J2 = J2_minimal * J_lift;
        }
        if (jacobiansMinimal != NULL)
        {
          if (jacobiansMinimal[2] != NULL)
          {
            Eigen::Map<Eigen::Matrix<double, 2, EXTRINSIC_MODEL::kNumParams, Eigen::RowMajor>>
                J2_minimal_mapped(jacobiansMinimal[2]);
            J2_minimal_mapped = J2_minimal;
          }
        }
      }

      // camera intrinsics
      if (jacobians[3] != NULL)
      {
        Eigen::Map<ProjectionIntrinsicJacType> J1(jacobians[3]);
        Eigen::Matrix<double, 2, Eigen::Dynamic> Jpi_weighted_copy = Jpi_weighted;
        PROJ_INTRINSIC_MODEL::kneadIntrinsicJacobian(&Jpi_weighted_copy);
        J1 = Jpi_weighted_copy
                 .template topLeftCorner<2, PROJ_INTRINSIC_MODEL::kNumParams>();
        if (jacobiansMinimal != NULL)
        {
          if (jacobiansMinimal[3] != NULL)
          {
            Eigen::Map<ProjectionIntrinsicJacType> J1_minimal_mapped(jacobiansMinimal[3]);
            J1_minimal_mapped = J1;
          }
        }
      }

      if (jacobians[4] != NULL)
      {
        Eigen::Map<DistortionJacType> J1(jacobians[4]);
        J1 = Jpi_weighted.template topRightCorner<2, kDistortionDim>();
        if (jacobiansMinimal != NULL)
        {
          if (jacobiansMinimal[4] != NULL)
          {
            Eigen::Map<DistortionJacType>
                J1_minimal_mapped(jacobiansMinimal[4]);
            J1_minimal_mapped = J1;
          }
        }
      }

      //tr
      if (jacobians[5] != NULL)
      {
        Eigen::Map<Eigen::Matrix<double, 2, 1>> J1(jacobians[5]);
        J1 = Jh_weighted * dhC_td * kpN;
        if (jacobiansMinimal != NULL)
        {
          if (jacobiansMinimal[5] != NULL)
          {
            Eigen::Map<Eigen::Matrix<double, 2, 1>>
                J1_minimal_mapped(jacobiansMinimal[5]);
            J1_minimal_mapped = J1;
          }
        }
      }

      // t_d
      if (jacobians[6] != NULL)
      {
        Eigen::Map<Eigen::Matrix<double, 2, 1>> J1(jacobians[6]);
        J1 = Jh_weighted * dhC_td;
        if (jacobiansMinimal != NULL)
        {
          if (jacobiansMinimal[6] != NULL)
          {
            Eigen::Map<Eigen::Matrix<double, 2, 1>> J1_minimal_mapped(
                jacobiansMinimal[6]);
            J1_minimal_mapped = J1;
          }
        }
      }

      // speed and gyro biases and accel biases
      if (jacobians[7] != NULL)
      {
        Eigen::Map<Eigen::Matrix<double, 2, 9, Eigen::RowMajor>> J1(jacobians[7]);
        J1 = Jh_weighted * dhC_sb;
        if (jacobiansMinimal != NULL)
        {
          if (jacobiansMinimal[7] != NULL)
          {
            Eigen::Map<Eigen::Matrix<double, 2, 9, Eigen::RowMajor>>
                J1_minimal_mapped(jacobiansMinimal[7]);
            J1_minimal_mapped = J1;
          }
        }
      }
    }

    template <class GEOMETRY_TYPE, class PROJ_INTRINSIC_MODEL,
              class EXTRINSIC_MODEL, class LANDMARK_MODEL>
    LocalBearingVector<GEOMETRY_TYPE, PROJ_INTRINSIC_MODEL, EXTRINSIC_MODEL,
                       LANDMARK_MODEL>::
        LocalBearingVector(
            const RsReprojectionError<GEOMETRY_TYPE, PROJ_INTRINSIC_MODEL,
                                      EXTRINSIC_MODEL, LANDMARK_MODEL> &
                rsre)
        : rsre_(rsre) {}

    template <class GEOMETRY_TYPE, class PROJ_INTRINSIC_MODEL,
              class EXTRINSIC_MODEL, class LANDMARK_MODEL>
    template <typename Scalar>
    bool LocalBearingVector<GEOMETRY_TYPE, PROJ_INTRINSIC_MODEL, EXTRINSIC_MODEL, LANDMARK_MODEL>::
    operator()(const Scalar *const T_WB, const Scalar *const php_W,
               const Scalar *const T_BC_params,
               const Scalar *const t_r,
               const Scalar *const t_d, const Scalar *const speedAndBiases,
               const Scalar *const deltaT_WB, const Scalar *const deltaT_BC,
               Scalar residuals[4]) const
    {
      Eigen::Map<const Eigen::Matrix<Scalar, 3, 1>> t_WB_W0(T_WB);
      const Eigen::Quaternion<Scalar> q_WB0(T_WB[6], T_WB[3], T_WB[4], T_WB[5]);
      Eigen::Map<const Eigen::Matrix<Scalar, 6, 1>> deltaT_WBe(deltaT_WB);
      Eigen::Matrix<Scalar, 3, 1> t_WB_W = t_WB_W0 + deltaT_WBe.template head<3>();
      Eigen::Matrix<Scalar, 3, 1> omega = deltaT_WBe.template tail<3>();
      Eigen::Quaternion<Scalar> dqWS = okvis::kinematics::expAndTheta(omega);
      Eigen::Quaternion<Scalar> q_WB = dqWS * q_WB0;
      // q_WB.normalize();

      Eigen::Map<const Eigen::Matrix<Scalar, 4, 1>> hp_W(php_W);

      Eigen::Matrix<Scalar, 3, 1> t_BC_B0(T_BC_params[0], T_BC_params[1],
                                          T_BC_params[2]);
      Eigen::Quaternion<Scalar> q_BC0(T_BC_params[6], T_BC_params[3],
                                      T_BC_params[4], T_BC_params[5]);
     std::pair<Eigen::Matrix<Scalar, 3, 1>, Eigen::Quaternion<Scalar>> T_BC =
          std::make_pair(t_BC_B0, q_BC0);
      EXTRINSIC_MODEL::oplus(deltaT_BC, &T_BC);
      const Eigen::Matrix<Scalar, 3, 1> &t_BC_B = T_BC.first;
      const Eigen::Quaternion<Scalar> &q_BC = T_BC.second;//*/

      /*Eigen::Map<const Eigen::Matrix<Scalar, 6, 1>> deltaT_BC_t(deltaT_BC);
      const Eigen::Matrix<Scalar, 3, 1> &t_BC_B = t_BC_B0 + deltaT_BC_t.template head<3>();
      Eigen::Matrix<Scalar, 3, 1> omega3 = deltaT_BC_t.template tail<3>();
      Eigen::Quaternion<Scalar> dqBCt = okvis::kinematics::expAndTheta(omega3);
      const Eigen::Quaternion<Scalar> &q_BC = dqBCt * q_BC0;//*/

      Scalar trLatestEstimate = t_r[0];

      uint32_t height = rsre_.cameraGeometryBase_->imageHeight();
      double ypixel(rsre_.measurement_[1]);
      Scalar kpN = (Scalar)(ypixel / height - 0.5);
      Scalar tdLatestEstimate = t_d[0];
      Scalar relativeFeatureTime =
          tdLatestEstimate + trLatestEstimate * kpN - (Scalar)rsre_.tdAtCreation_;

      std::pair<Eigen::Matrix<Scalar, 3, 1>, Eigen::Quaternion<Scalar>> pairT_WB(
          t_WB_W, q_WB);
      Eigen::Matrix<Scalar, 9, 1> speedBgBa =
          Eigen::Map<const Eigen::Matrix<Scalar, 9, 1>>(speedAndBiases);

      Scalar t_start = (Scalar)rsre_.stateEpoch_.toSec();
      Scalar t_end = t_start + relativeFeatureTime;
      swift_vio::GenericImuMeasurementDeque<Scalar> imuMeasurements;
      for (size_t jack = 0; jack < rsre_.imuMeasCanopy_->size(); ++jack)
      {
        swift_vio::GenericImuMeasurement<Scalar> imuMeas(
            (Scalar)(rsre_.imuMeasCanopy_->at(jack).timeStamp.toSec()),
            rsre_.imuMeasCanopy_->at(jack).measurement.gyroscopes.template cast<Scalar>(),
            rsre_.imuMeasCanopy_->at(jack).measurement.accelerometers.template cast<Scalar>());
        imuMeasurements.push_back(imuMeas);
      }

      if (relativeFeatureTime >= Scalar(5e-8))
      {
        swift_vio::ode::predictStates(imuMeasurements, (Scalar)rsre_.gravityMag_, pairT_WB,
                                      speedBgBa, t_start, t_end);
      }
      else if (relativeFeatureTime <= Scalar(-5e-8))
      {
        swift_vio::ode::predictStatesBackward(imuMeasurements, (Scalar)rsre_.gravityMag_,
                                              pairT_WB, speedBgBa, t_start, t_end);
      }

      q_WB = pairT_WB.second;
      t_WB_W = pairT_WB.first;

      // transform the point into the camera:
      Eigen::Matrix<Scalar, 3, 3> C_BC = q_BC.toRotationMatrix();
      Eigen::Matrix<Scalar, 3, 3> C_CB = C_BC.transpose();
      Eigen::Matrix<Scalar, 4, 4> T_CB = Eigen::Matrix<Scalar, 4, 4>::Identity();
      T_CB.template topLeftCorner<3, 3>() = C_CB;
      T_CB.template topRightCorner<3, 1>() = -C_CB * t_BC_B;
      Eigen::Matrix<Scalar, 3, 3> C_WB = q_WB.toRotationMatrix();
      Eigen::Matrix<Scalar, 3, 3> C_BW = C_WB.transpose();
      Eigen::Matrix<Scalar, 4, 4> T_BW = Eigen::Matrix<Scalar, 4, 4>::Identity();
      T_BW.template topLeftCorner<3, 3>() = C_BW;
      T_BW.template topRightCorner<3, 1>() = -C_BW * t_WB_W;
      Eigen::Matrix<Scalar, 4, 1> hp_B = T_BW * hp_W;
      Eigen::Matrix<Scalar, 4, 1> hp_C = T_CB * hp_B;

      residuals[0] = hp_C[0];
      residuals[1] = hp_C[1];
      residuals[2] = hp_C[2];
      residuals[3] = hp_C[3];

      return true;
    }
<<<<<<< HEAD
  } // namespace ceres
} // namespace okvis
=======
  }
}


template <class GEOMETRY_TYPE, class PROJ_INTRINSIC_MODEL, class EXTRINSIC_MODEL>
LocalBearingVector<GEOMETRY_TYPE, PROJ_INTRINSIC_MODEL, EXTRINSIC_MODEL>::
    LocalBearingVector(
        const RsReprojectionError<GEOMETRY_TYPE, PROJ_INTRINSIC_MODEL, EXTRINSIC_MODEL>&
            rsre)
    : rsre_(rsre) {}

template <class GEOMETRY_TYPE, class PROJ_INTRINSIC_MODEL, class EXTRINSIC_MODEL>
template <typename Scalar>
bool LocalBearingVector<GEOMETRY_TYPE, PROJ_INTRINSIC_MODEL, EXTRINSIC_MODEL>::
operator()(const Scalar* const T_WB, const Scalar* const php_W,
           const Scalar* const T_BC_params,
           const Scalar* const t_r,
           const Scalar* const t_d, const Scalar* const speedAndBiases,
           const Scalar* const deltaT_WB, const Scalar* const deltaT_BC,
           Scalar residuals[4]) const {
  Eigen::Map<const Eigen::Matrix<Scalar, 3, 1>> t_WB_W0(T_WB);
  const Eigen::Quaternion<Scalar> q_WB0(T_WB[6], T_WB[3], T_WB[4], T_WB[5]);
  Eigen::Map<const Eigen::Matrix<Scalar, 6, 1>> deltaT_WBe(deltaT_WB);
  Eigen::Matrix<Scalar, 3, 1> t_WB_W = t_WB_W0 + deltaT_WBe.template head<3>();
  Eigen::Matrix<Scalar, 3, 1> omega = deltaT_WBe.template tail<3>();
  Eigen::Quaternion<Scalar> dqWS = okvis::kinematics::expAndTheta(omega);
  Eigen::Quaternion<Scalar> q_WB = dqWS * q_WB0;
  // q_WB.normalize();

  Eigen::Map<const Eigen::Matrix<Scalar, 4, 1>> hp_W(php_W);

  Eigen::Matrix<Scalar, 3, 1> t_BC_B0(T_BC_params[0], T_BC_params[1],
                                      T_BC_params[2]);
  Eigen::Quaternion<Scalar> q_BC0(T_BC_params[6], T_BC_params[3],
                                  T_BC_params[4], T_BC_params[5]);
  std::pair<Eigen::Matrix<Scalar, 3, 1>, Eigen::Quaternion<Scalar>> T_BC =
      std::make_pair(t_BC_B0, q_BC0);
  EXTRINSIC_MODEL::oplus(deltaT_BC, &T_BC);
  const Eigen::Matrix<Scalar, 3, 1>& t_BC_B = T_BC.first;
  const Eigen::Quaternion<Scalar>& q_BC = T_BC.second;

  Scalar trLatestEstimate = t_r[0];

  uint32_t height = rsre_.cameraGeometryBase_->imageHeight();
  double ypixel(rsre_.measurement_[1]);
  Scalar kpN = (Scalar)(ypixel / height - 0.5);
  Scalar tdLatestEstimate = t_d[0];
  Scalar relativeFeatureTime =
      tdLatestEstimate + trLatestEstimate * kpN + (Scalar)(rsre_.imageTime_ - rsre_.stateEpoch_).toSec();

  std::pair<Eigen::Matrix<Scalar, 3, 1>, Eigen::Quaternion<Scalar>> pairT_WB(
      t_WB_W, q_WB);
  Eigen::Matrix<Scalar, 9, 1> speedBgBa =
      Eigen::Map<const Eigen::Matrix<Scalar, 9, 1>>(speedAndBiases);

  Scalar t_start = (Scalar)rsre_.stateEpoch_.toSec();
  Scalar t_end = t_start + relativeFeatureTime;
  swift_vio::GenericImuMeasurementDeque<Scalar> imuMeasurements;
  for (size_t jack = 0; jack < rsre_.imuMeasCanopy_->size(); ++jack) {
    swift_vio::GenericImuMeasurement<Scalar> imuMeas(
        (Scalar)(rsre_.imuMeasCanopy_->at(jack).timeStamp.toSec()),
        rsre_.imuMeasCanopy_->at(jack).measurement.gyroscopes.template cast<Scalar>(),
        rsre_.imuMeasCanopy_->at(jack).measurement.accelerometers.template cast<Scalar>());
    imuMeasurements.push_back(imuMeas);
  }

  if (relativeFeatureTime >= Scalar(5e-8)) {
    swift_vio::ode::predictStates(imuMeasurements, (Scalar)rsre_.gravityMag_, pairT_WB,
                                speedBgBa, t_start, t_end);
  } else if (relativeFeatureTime <= Scalar(-5e-8)) {
    swift_vio::ode::predictStatesBackward(imuMeasurements, (Scalar)rsre_.gravityMag_,
                                        pairT_WB, speedBgBa, t_start, t_end);
  }

  q_WB = pairT_WB.second;
  t_WB_W = pairT_WB.first;

  // transform the point into the camera:
  Eigen::Matrix<Scalar, 3, 3> C_BC = q_BC.toRotationMatrix();
  Eigen::Matrix<Scalar, 3, 3> C_CB = C_BC.transpose();
  Eigen::Matrix<Scalar, 4, 4> T_CB = Eigen::Matrix<Scalar, 4, 4>::Identity();
  T_CB.template topLeftCorner<3, 3>() = C_CB;
  T_CB.template topRightCorner<3, 1>() = -C_CB * t_BC_B;
  Eigen::Matrix<Scalar, 3, 3> C_WB = q_WB.toRotationMatrix();
  Eigen::Matrix<Scalar, 3, 3> C_BW = C_WB.transpose();
  Eigen::Matrix<Scalar, 4, 4> T_BW = Eigen::Matrix<Scalar, 4, 4>::Identity();
  T_BW.template topLeftCorner<3, 3>() = C_BW;
  T_BW.template topRightCorner<3, 1>() = -C_BW * t_WB_W;
  Eigen::Matrix<Scalar, 4, 1> hp_B = T_BW * hp_W;
  Eigen::Matrix<Scalar, 4, 1> hp_C = T_CB * hp_B;

  residuals[0] = hp_C[0];
  residuals[1] = hp_C[1];
  residuals[2] = hp_C[2];
  residuals[3] = hp_C[3];

  return true;
}
}  // namespace ceres
}  // namespace okvis
>>>>>>> e2fe6ca5
<|MERGE_RESOLUTION|>--- conflicted
+++ resolved
@@ -13,189 +13,36 @@
 #include <swift_vio/Measurements.hpp>
 #include <swift_vio/imu/SimpleImuOdometry.hpp>
 
-<<<<<<< HEAD
 namespace okvis
 {
   /// \brief ceres Namespace for ceres-related functionality implemented in okvis.
   namespace ceres
-  {
-    template <class GEOMETRY_TYPE, class PROJ_INTRINSIC_MODEL,
-              class EXTRINSIC_MODEL, class LANDMARK_MODEL>
-    RsReprojectionError<GEOMETRY_TYPE, PROJ_INTRINSIC_MODEL,
-                        EXTRINSIC_MODEL, LANDMARK_MODEL>::RsReprojectionError()
+template <class GEOMETRY_TYPE, class PROJ_INTRINSIC_MODEL, class EXTRINSIC_MODEL>
+RsReprojectionError<GEOMETRY_TYPE, PROJ_INTRINSIC_MODEL, EXTRINSIC_MODEL>::RsReprojectionError()
         : gravityMag_(9.80665) {}
 
-    template <class GEOMETRY_TYPE, class PROJ_INTRINSIC_MODEL,
-              class EXTRINSIC_MODEL, class LANDMARK_MODEL>
-    RsReprojectionError<GEOMETRY_TYPE, PROJ_INTRINSIC_MODEL, EXTRINSIC_MODEL, LANDMARK_MODEL>::
+template <class GEOMETRY_TYPE, class PROJ_INTRINSIC_MODEL, class EXTRINSIC_MODEL>
+RsReprojectionError<GEOMETRY_TYPE, PROJ_INTRINSIC_MODEL, EXTRINSIC_MODEL>::
         RsReprojectionError(
             std::shared_ptr<const camera_geometry_t> cameraGeometry,
             const measurement_t &measurement,
             const covariance_t &covariance,
             std::shared_ptr<const okvis::ImuMeasurementDeque> imuMeasCanopy,
-            std::shared_ptr<const Eigen::Matrix<double, 6, 1>> posVelAtLinearization,
-            okvis::Time stateEpoch, double tdAtCreation, double gravityMag)
+        std::shared_ptr<const Eigen::Matrix<double, 6, 1>> positionVelocityLin,
+        okvis::Time stateEpoch, okvis::Time imageTime, double gravityMag)
         : imuMeasCanopy_(imuMeasCanopy),
-          posVelAtLinearization_(posVelAtLinearization),
+      positionVelocityLin_(positionVelocityLin),
           stateEpoch_(stateEpoch),
-          tdAtCreation_(tdAtCreation),
+      imageTime_(imageTime),
           gravityMag_(gravityMag)
     {
       setMeasurement(measurement);
       setCovariance(covariance);
       setCameraGeometry(cameraGeometry);
-=======
-namespace okvis {
-/// \brief ceres Namespace for ceres-related functionality implemented in okvis.
-namespace ceres {
-template <class GEOMETRY_TYPE, class PROJ_INTRINSIC_MODEL, class EXTRINSIC_MODEL>
-RsReprojectionError<GEOMETRY_TYPE, PROJ_INTRINSIC_MODEL, EXTRINSIC_MODEL>::RsReprojectionError()
-    : gravityMag_(9.80665) {}
-
-template <class GEOMETRY_TYPE, class PROJ_INTRINSIC_MODEL, class EXTRINSIC_MODEL>
-RsReprojectionError<GEOMETRY_TYPE, PROJ_INTRINSIC_MODEL, EXTRINSIC_MODEL>::
-    RsReprojectionError(
-        std::shared_ptr<const camera_geometry_t> cameraGeometry,
-        const measurement_t& measurement,
-        const covariance_t& covariance,
-        std::shared_ptr<const okvis::ImuMeasurementDeque> imuMeasCanopy,
-        std::shared_ptr<const Eigen::Matrix<double, 6, 1>> positionVelocityLin,
-        okvis::Time stateEpoch, okvis::Time imageTime, double gravityMag)
-    : imuMeasCanopy_(imuMeasCanopy),
-      positionVelocityLin_(positionVelocityLin),
-      stateEpoch_(stateEpoch),
-      imageTime_(imageTime),
-      gravityMag_(gravityMag) {
-  setMeasurement(measurement);
-  setCovariance(covariance);
-  setCameraGeometry(cameraGeometry);
-}
+    }
 
 template <class GEOMETRY_TYPE, class PROJ_INTRINSIC_MODEL, class EXTRINSIC_MODEL>
 void RsReprojectionError<GEOMETRY_TYPE, PROJ_INTRINSIC_MODEL, EXTRINSIC_MODEL>::
-    setCovariance(const covariance_t& covariance) {
-  information_ = covariance.inverse();
-  covariance_ = covariance;
-  // perform the Cholesky decomposition on order to obtain the correct error
-  // weighting
-  Eigen::LLT<Eigen::Matrix2d> lltOfInformation(information_);
-  squareRootInformation_ = lltOfInformation.matrixL().transpose();
-}
-
-template <class GEOMETRY_TYPE, class PROJ_INTRINSIC_MODEL, class EXTRINSIC_MODEL>
-bool RsReprojectionError<GEOMETRY_TYPE, PROJ_INTRINSIC_MODEL, EXTRINSIC_MODEL>::
-    Evaluate(double const* const* parameters, double* residuals,
-             double** jacobians) const {
-  return EvaluateWithMinimalJacobians(parameters, residuals, jacobians, NULL);
-}
-
-template <class GEOMETRY_TYPE, class PROJ_INTRINSIC_MODEL, class EXTRINSIC_MODEL>
-bool RsReprojectionError<GEOMETRY_TYPE, PROJ_INTRINSIC_MODEL, EXTRINSIC_MODEL>::
-    EvaluateWithMinimalJacobians(double const* const* parameters,
-                                 double* residuals, double** jacobians,
-                                 double** jacobiansMinimal) const {
-  return EvaluateWithMinimalJacobiansAnalytic(parameters, residuals, jacobians,
-                                              jacobiansMinimal);
-}
-
-template <class GEOMETRY_TYPE, class PROJ_INTRINSIC_MODEL, class EXTRINSIC_MODEL>
-bool RsReprojectionError<GEOMETRY_TYPE, PROJ_INTRINSIC_MODEL, EXTRINSIC_MODEL>::
-    EvaluateWithMinimalJacobiansAnalytic(double const* const* parameters,
-                                 double* residuals, double** jacobians,
-                                 double** jacobiansMinimal) const {
-  // We avoid the use of okvis::kinematics::Transformation here due to
-  // quaternion normalization and so forth. This only matters in order to be
-  // able to check Jacobians with numeric differentiation chained, first w.r.t.
-  // q and then d_alpha.
-
-  Eigen::Map<const Eigen::Vector3d> t_WB_W0(parameters[0]);
-  const Eigen::Quaterniond q_WB0(parameters[0][6], parameters[0][3],
-                                 parameters[0][4], parameters[0][5]);
-
-  // the point in world coordinates
-  Eigen::Map<const Eigen::Vector4d> hp_W(&parameters[1][0]);
-
-  Eigen::Matrix<double, 3, 1> t_BC_B(parameters[2][0], parameters[2][1], parameters[2][2]);
-  Eigen::Quaternion<double> q_BC(parameters[2][6], parameters[2][3], parameters[2][4],
-                                 parameters[2][5]);
-  double trLatestEstimate = parameters[5][0];
-  double tdLatestEstimate = parameters[6][0];
-
-  double ypixel(measurement_[1]);
-  uint32_t height = cameraGeometryBase_->imageHeight();
-  double kpN = ypixel / height - 0.5;
-  double relativeFeatureTime = tdLatestEstimate + trLatestEstimate * kpN + (imageTime_ - stateEpoch_).toSec();
-  std::pair<Eigen::Matrix<double, 3, 1>, Eigen::Quaternion<double>> pairT_WB(
-      t_WB_W0, q_WB0);
-  Eigen::Matrix<double, 9, 1> speedBgBa =
-      Eigen::Map<const Eigen::Matrix<double, 9, 1>>(parameters[7]);
-
-  const okvis::Time t_start = stateEpoch_;
-  const okvis::Time t_end = stateEpoch_ + okvis::Duration(relativeFeatureTime);
-  const double wedge = 5e-8;
-  if (relativeFeatureTime >= wedge) {
-    swift_vio::ode::predictStates(*imuMeasCanopy_, gravityMag_, pairT_WB,
-                                speedBgBa, t_start, t_end);
-  } else if (relativeFeatureTime <= -wedge) {
-    swift_vio::ode::predictStatesBackward(*imuMeasCanopy_, gravityMag_, pairT_WB,
-                                        speedBgBa, t_start, t_end);
-  }
-
-  Eigen::Quaterniond q_WB = pairT_WB.second;
-  Eigen::Vector3d t_WB_W = pairT_WB.first;
-
-  // transform the point into the camera:
-  Eigen::Matrix3d C_BC = q_BC.toRotationMatrix();
-  Eigen::Matrix3d C_CB = C_BC.transpose();
-  Eigen::Matrix4d T_CB = Eigen::Matrix4d::Identity();
-  T_CB.topLeftCorner<3, 3>() = C_CB;
-  T_CB.topRightCorner<3, 1>() = -C_CB * t_BC_B;
-  Eigen::Matrix3d C_WB = q_WB.toRotationMatrix();
-  Eigen::Matrix3d C_BW = C_WB.transpose();
-  Eigen::Matrix4d T_BW = Eigen::Matrix4d::Identity();
-  T_BW.topLeftCorner<3, 3>() = C_BW;
-  T_BW.topRightCorner<3, 1>() = -C_BW * t_WB_W;
-  Eigen::Vector4d hp_B = T_BW * hp_W;
-  Eigen::Vector4d hp_C = T_CB * hp_B;
-
-  // calculate the reprojection error
-  Eigen::Matrix<double, -1, 1> intrinsics;
-  getIntrinsicsVector(parameters[3], parameters[4], intrinsics);
-  measurement_t kp;
-  Eigen::Matrix<double, 2, 4> Jh;
-  Eigen::Matrix<double, 2, 4> Jh_weighted;
-  Eigen::Matrix<double, 2, Eigen::Dynamic> Jpi;
-  Eigen::Matrix<double, 2, Eigen::Dynamic> Jpi_weighted;
-  if (jacobians != NULL) {
-    cameraGeometryBase_->projectHomogeneousWithExternalParameters(hp_C, intrinsics, &kp, &Jh, &Jpi);
-    Jh_weighted = squareRootInformation_ * Jh;
-    Jpi_weighted = squareRootInformation_ * Jpi;
-  } else {
-    cameraGeometryBase_->projectHomogeneousWithExternalParameters(hp_C, intrinsics, &kp);
-  }
-
-  measurement_t error = kp - measurement_;
-
-  // weight:
-  measurement_t weighted_error = squareRootInformation_ * error;
-
-  // assign:
-  residuals[0] = weighted_error[0];
-  residuals[1] = weighted_error[1];
-
-  // check validity:
-  bool valid = true;
-  if (fabs(hp_C[3]) > 1.0e-8) {
-    Eigen::Vector3d p_C = hp_C.template head<3>() / hp_C[3];
-    if (p_C[2] < 0.2) {  // 20 cm - not very generic... but reasonable
-      // std::cout<<"INVALID POINT"<<std::endl;
-      valid = false;
->>>>>>> e2fe6ca5
-    }
-
-    template <class GEOMETRY_TYPE, class PROJ_INTRINSIC_MODEL,
-              class EXTRINSIC_MODEL, class LANDMARK_MODEL>
-    void RsReprojectionError<GEOMETRY_TYPE, PROJ_INTRINSIC_MODEL, EXTRINSIC_MODEL, LANDMARK_MODEL>::
         setCovariance(const covariance_t &covariance)
     {
       information_ = covariance.inverse();
@@ -206,18 +53,16 @@
       squareRootInformation_ = lltOfInformation.matrixL().transpose();
     }
 
-    template <class GEOMETRY_TYPE, class PROJ_INTRINSIC_MODEL,
-              class EXTRINSIC_MODEL, class LANDMARK_MODEL>
-    bool RsReprojectionError<GEOMETRY_TYPE, PROJ_INTRINSIC_MODEL, EXTRINSIC_MODEL, LANDMARK_MODEL>::
+template <class GEOMETRY_TYPE, class PROJ_INTRINSIC_MODEL, class EXTRINSIC_MODEL>
+bool RsReprojectionError<GEOMETRY_TYPE, PROJ_INTRINSIC_MODEL, EXTRINSIC_MODEL>::
         Evaluate(double const *const *parameters, double *residuals,
                  double **jacobians) const
     {
       return EvaluateWithMinimalJacobians(parameters, residuals, jacobians, NULL);
     }
 
-    template <class GEOMETRY_TYPE, class PROJ_INTRINSIC_MODEL,
-              class EXTRINSIC_MODEL, class LANDMARK_MODEL>
-    bool RsReprojectionError<GEOMETRY_TYPE, PROJ_INTRINSIC_MODEL, EXTRINSIC_MODEL, LANDMARK_MODEL>::
+template <class GEOMETRY_TYPE, class PROJ_INTRINSIC_MODEL, class EXTRINSIC_MODEL>
+bool RsReprojectionError<GEOMETRY_TYPE, PROJ_INTRINSIC_MODEL, EXTRINSIC_MODEL>::
         EvaluateWithMinimalJacobians(double const *const *parameters,
                                      double *residuals, double **jacobians,
                                      double **jacobiansMinimal) const
@@ -225,11 +70,9 @@
       return EvaluateWithMinimalJacobiansAnalytic(parameters, residuals, jacobians,
                                                   jacobiansMinimal);
     }
-<<<<<<< HEAD
-
-    template <class GEOMETRY_TYPE, class PROJ_INTRINSIC_MODEL,
-              class EXTRINSIC_MODEL, class LANDMARK_MODEL>
-    bool RsReprojectionError<GEOMETRY_TYPE, PROJ_INTRINSIC_MODEL, EXTRINSIC_MODEL, LANDMARK_MODEL>::
+
+template <class GEOMETRY_TYPE, class PROJ_INTRINSIC_MODEL, class EXTRINSIC_MODEL>
+bool RsReprojectionError<GEOMETRY_TYPE, PROJ_INTRINSIC_MODEL, EXTRINSIC_MODEL>::
         EvaluateWithMinimalJacobiansAnalytic(double const *const *parameters,
                                              double *residuals, double **jacobians,
                                              double **jacobiansMinimal) const
@@ -255,7 +98,7 @@
       double ypixel(measurement_[1]);
       uint32_t height = cameraGeometryBase_->imageHeight();
       double kpN = ypixel / height - 0.5;
-      double relativeFeatureTime = tdLatestEstimate + trLatestEstimate * kpN - tdAtCreation_;
+  double relativeFeatureTime = tdLatestEstimate + trLatestEstimate * kpN + (imageTime_ - stateEpoch_).toSec();
       std::pair<Eigen::Matrix<double, 3, 1>, Eigen::Quaternion<double>> pairT_WB(
           t_WB_W0, q_WB0);
       Eigen::Matrix<double, 9, 1> speedBgBa =
@@ -287,25 +130,6 @@
       Eigen::Matrix3d C_WB = q_WB.toRotationMatrix();
       Eigen::Matrix3d C_BW = C_WB.transpose();
       Eigen::Matrix4d T_BW = Eigen::Matrix4d::Identity();
-=======
-    std::pair<Eigen::Matrix<double, 3, 1>, Eigen::Quaternion<double>> T_WB_lin = pairT_WB;
-    SpeedAndBiases speedAndBiasesLin = speedBgBa;
-    if (positionVelocityLin_) {
-      // compute position and velocity at t_{f_i,j} with first estimates of
-      // position and velocity at t_j.
-      T_WB_lin = std::make_pair(positionVelocityLin_->head<3>(), q_WB0);
-      speedAndBiasesLin = Eigen::Map<const Eigen::Matrix<double, 9, 1>>(parameters[7]);
-      speedAndBiasesLin.head<3>() = positionVelocityLin_->tail<3>();
-      if (relativeFeatureTime >= wedge) {
-        swift_vio::ode::predictStates(*imuMeasCanopy_, gravityMag_, T_WB_lin,
-                                    speedAndBiasesLin, t_start, t_end);
-      } else if (relativeFeatureTime <= -wedge) {
-        swift_vio::ode::predictStatesBackward(*imuMeasCanopy_, gravityMag_, T_WB_lin,
-                                            speedAndBiasesLin, t_start, t_end);
-      }
-      C_BW = T_WB_lin.second.toRotationMatrix().transpose();
-      t_WB_W = T_WB_lin.first;
->>>>>>> e2fe6ca5
       T_BW.topLeftCorner<3, 3>() = C_BW;
       T_BW.topRightCorner<3, 1>() = -C_BW * t_WB_W;
       Eigen::Vector4d hp_B = T_BW * hp_W;
@@ -360,28 +184,23 @@
           setJacobiansZero(jacobians, jacobiansMinimal);
           return true;
         }
-        
-        std::pair<Eigen::Matrix<double, 3, 1>, Eigen::Quaternion<double>> T_WB_fej = pairT_WB;
-        SpeedAndBiases speedAndBiasesFej = speedBgBa;
-        if (posVelAtLinearization_)
-        {
-          // compute p_WB, v_WB at (t_{f_i,j}) that use FIRST ESTIMATES of
-          // position and velocity, i.e., their linearization point
-          T_WB_fej = std::make_pair(posVelAtLinearization_->head<3>(), q_WB0);
-          speedAndBiasesFej = Eigen::Map<const Eigen::Matrix<double, 9, 1>>(parameters[7]);
-          speedAndBiasesFej.head<3>() = posVelAtLinearization_->tail<3>();
+    std::pair<Eigen::Matrix<double, 3, 1>, Eigen::Quaternion<double>> T_WB_lin = pairT_WB;
+    SpeedAndBiases speedAndBiasesLin = speedBgBa;
+    if (positionVelocityLin_) {
+      // compute position and velocity at t_{f_i,j} with first estimates of
+      // position and velocity at t_j.
+      T_WB_lin = std::make_pair(positionVelocityLin_->head<3>(), q_WB0);
+      speedAndBiasesLin = Eigen::Map<const Eigen::Matrix<double, 9, 1>>(parameters[7]);
+      speedAndBiasesLin.head<3>() = positionVelocityLin_->tail<3>();
           if (relativeFeatureTime >= wedge)
-          {
-            swift_vio::ode::predictStates(*imuMeasCanopy_, gravityMag_, T_WB_fej,
-                                          speedAndBiasesFej, t_start, t_end);
-          }
-          else if (relativeFeatureTime <= -wedge)
-          {
-            swift_vio::ode::predictStatesBackward(*imuMeasCanopy_, gravityMag_, T_WB_fej,
-                                                  speedAndBiasesFej, t_start, t_end);
-          }
-          C_BW = T_WB_fej.second.toRotationMatrix().transpose();
-          t_WB_W = T_WB_fej.first;
+        swift_vio::ode::predictStates(*imuMeasCanopy_, gravityMag_, T_WB_lin,
+                                    speedAndBiasesLin, t_start, t_end);
+          }
+        swift_vio::ode::predictStatesBackward(*imuMeasCanopy_, gravityMag_, T_WB_lin,
+                                            speedAndBiasesLin, t_start, t_end);
+          }
+      C_BW = T_WB_lin.second.toRotationMatrix().transpose();
+      t_WB_W = T_WB_lin.first;
           T_BW.topLeftCorner<3, 3>() = C_BW;
           T_BW.topRightCorner<3, 1>() = -C_BW * t_WB_W;
           hp_B = T_BW * hp_W;
@@ -407,11 +226,11 @@
 
         okvis::ImuMeasurement queryValue;
         swift_vio::ode::interpolateInertialData(*imuMeasCanopy_, t_end, queryValue);
-        queryValue.measurement.gyroscopes -= speedAndBiasesFej.segment<3>(3);
+    queryValue.measurement.gyroscopes -= speedAndBiasesLin.segment<3>(3);
         Eigen::Vector3d p =
             okvis::kinematics::crossMx(queryValue.measurement.gyroscopes) *
                 hp_B.head<3>() +
-            C_BW * speedAndBiasesFej.head<3>() * hp_W[3];
+        C_BW * speedAndBiasesLin.head<3>() * hp_W[3];
         dhC_td.head<3>() = -C_CB * p;
         dhC_td[3] = 0;
 
@@ -433,12 +252,10 @@
       return true;
     }
 
-<<<<<<< HEAD
     // This evaluates the error term and additionally computes
     // the Jacobians in the minimal internal representation via autodiff
-    template <class GEOMETRY_TYPE, class PROJ_INTRINSIC_MODEL,
-              class EXTRINSIC_MODEL, class LANDMARK_MODEL>
-    bool RsReprojectionError<GEOMETRY_TYPE, PROJ_INTRINSIC_MODEL, EXTRINSIC_MODEL, LANDMARK_MODEL>::
+template <class GEOMETRY_TYPE, class PROJ_INTRINSIC_MODEL, class EXTRINSIC_MODEL>
+bool RsReprojectionError<GEOMETRY_TYPE, PROJ_INTRINSIC_MODEL, EXTRINSIC_MODEL>::
         EvaluateWithMinimalJacobiansAutoDiff(double const *const *parameters,
                                              double *residuals, double **jacobians,
                                              double **jacobiansMinimal) const
@@ -474,98 +291,9 @@
                                 dhC_sb.data(),
                                 dhC_deltaTWS.data(),
                                 dhC_dExtrinsic.data()};
-      LocalBearingVector<GEOMETRY_TYPE, PROJ_INTRINSIC_MODEL, EXTRINSIC_MODEL,
-                         okvis::ceres::HomogeneousPointLocalParameterization>
+  LocalBearingVector<GEOMETRY_TYPE, PROJ_INTRINSIC_MODEL, EXTRINSIC_MODEL>
           rsre(*this);
       bool diffState =
-=======
-    Eigen::Matrix<double, 4, 6> dhC_deltaTWS;
-    Eigen::Matrix<double, 4, 4> dhC_deltahpW;
-    Eigen::Matrix<double, 4, EXTRINSIC_MODEL::kNumParams> dhC_dExtrinsic;
-    Eigen::Vector4d dhC_td;
-    Eigen::Matrix<double, 4, 9> dhC_sb;
-
-    Eigen::Vector3d p_BP_W = hp_W.head<3>() - t_WB_W * hp_W[3];
-    Eigen::Matrix<double, 4, 6> dhS_deltaTWS;
-    dhS_deltaTWS.topLeftCorner<3, 3>() = -C_BW * hp_W[3];
-    dhS_deltaTWS.topRightCorner<3, 3>() =
-        C_BW * okvis::kinematics::crossMx(p_BP_W);
-    dhS_deltaTWS.row(3).setZero();
-    dhC_deltaTWS = T_CB * dhS_deltaTWS;
-    dhC_deltahpW = T_CB * T_BW;
-
-    EXTRINSIC_MODEL::dhC_dExtrinsic_HPP(hp_C, C_CB, &dhC_dExtrinsic);
-
-    okvis::ImuMeasurement queryValue;
-    swift_vio::ode::interpolateInertialData(*imuMeasCanopy_, t_end, queryValue);
-    queryValue.measurement.gyroscopes -= speedAndBiasesLin.segment<3>(3);
-    Eigen::Vector3d p =
-        okvis::kinematics::crossMx(queryValue.measurement.gyroscopes) *
-            hp_B.head<3>() +
-        C_BW * speedAndBiasesLin.head<3>() * hp_W[3];
-    dhC_td.head<3>() = -C_CB * p;
-    dhC_td[3] = 0;
-
-    Eigen::Matrix3d dhC_vW = -C_CB * C_BW * relativeFeatureTime * hp_W[3];
-    Eigen::Matrix3d dhC_bg =
-        -C_CB * C_BW *
-        okvis::kinematics::crossMx(hp_W.head<3>() - hp_W[3] * t_WB_W) *
-        relativeFeatureTime * q_WB0.toRotationMatrix();
-
-    dhC_sb.row(3).setZero();
-    dhC_sb.topRightCorner<3, 3>().setZero();
-    dhC_sb.topLeftCorner<3, 3>() = dhC_vW;
-    dhC_sb.block<3, 3>(0, 3) = dhC_bg;
-
-    assignJacobians(parameters, jacobians, jacobiansMinimal, Jh_weighted,
-                    Jpi_weighted, dhC_deltaTWS, dhC_deltahpW, dhC_dExtrinsic,
-                    dhC_td, kpN, dhC_sb);
-  }
-  return true;
-}
-
-// This evaluates the error term and additionally computes
-// the Jacobians in the minimal internal representation via autodiff
-template <class GEOMETRY_TYPE, class PROJ_INTRINSIC_MODEL, class EXTRINSIC_MODEL>
-bool RsReprojectionError<GEOMETRY_TYPE, PROJ_INTRINSIC_MODEL, EXTRINSIC_MODEL>::
-    EvaluateWithMinimalJacobiansAutoDiff(double const* const* parameters,
-                                         double* residuals, double** jacobians,
-                                         double** jacobiansMinimal) const {
-  const int numOutputs = 4;
-  double deltaTWS[6] = {0};
-  double deltaTSC[EXTRINSIC_MODEL::kNumParams] = {0};
-  double const* const expandedParams[] = {
-      parameters[0], parameters[1], parameters[2],
-      parameters[5], parameters[6], parameters[7], deltaTWS, deltaTSC};
-
-  double php_C[numOutputs];
-  Eigen::Matrix<double, numOutputs, 7, Eigen::RowMajor> dhC_deltaTWS_full;
-  Eigen::Matrix<double, numOutputs, 4, Eigen::RowMajor> dhC_deltahpW;
-  Eigen::Matrix<double, numOutputs, 7, Eigen::RowMajor> dhC_dExtrinsic_full;
-
-  ProjectionIntrinsicJacType4 dhC_projIntrinsic;
-  Eigen::Matrix<double, numOutputs, kDistortionDim, Eigen::RowMajor>
-      dhC_distortion;
-  Eigen::Matrix<double, numOutputs, 1> dhC_tr;
-  Eigen::Matrix<double, numOutputs, 1> dhC_td;
-  Eigen::Matrix<double, numOutputs, 9, Eigen::RowMajor> dhC_sb;
-  Eigen::Matrix<double, numOutputs, 6, Eigen::RowMajor> dhC_deltaTWS;
-  Eigen::Matrix<double, numOutputs, EXTRINSIC_MODEL::kNumParams, Eigen::RowMajor> dhC_dExtrinsic;
-
-  dhC_projIntrinsic.setZero();
-  dhC_distortion.setZero();
-  double* dpC_deltaAll[] = {dhC_deltaTWS_full.data(),
-                            dhC_deltahpW.data(),
-                            dhC_dExtrinsic_full.data(),
-                            dhC_tr.data(),
-                            dhC_td.data(),
-                            dhC_sb.data(),
-                            dhC_deltaTWS.data(),
-                            dhC_dExtrinsic.data()};
-  LocalBearingVector<GEOMETRY_TYPE, PROJ_INTRINSIC_MODEL, EXTRINSIC_MODEL>
-      rsre(*this);
-  bool diffState =
->>>>>>> e2fe6ca5
           ::ceres::internal::AutoDifferentiate<
               ::ceres::internal::StaticParameterDims<7, 4, 7, 1, 1, 9, 6,
                                                      EXTRINSIC_MODEL::kNumParams>>(rsre, expandedParams, numOutputs, php_C, dpC_deltaAll);
@@ -593,7 +321,6 @@
         cameraGeometryBase_->projectHomogeneousWithExternalParameters(hp_C, intrinsics, &kp);
       }
 
-<<<<<<< HEAD
       measurement_t error = kp - measurement_;
 
       // weight:
@@ -613,68 +340,6 @@
           // std::cout<<"INVALID POINT"<<std::endl;
           valid = false;
         }
-=======
-  // calculate jacobians, if required
-  // This is pretty close to Paul Furgale's thesis. eq. 3.100 on page 40
-  if (jacobians != NULL) {
-    if (!valid) {
-      setJacobiansZero(jacobians, jacobiansMinimal);
-      return true;
-    }
-    uint32_t height = cameraGeometryBase_->imageHeight();
-    double ypixel(measurement_[1]);
-    double kpN = ypixel / height - 0.5;
-    assignJacobians(parameters, jacobians, jacobiansMinimal, Jh_weighted,
-                    Jpi_weighted, dhC_deltaTWS, dhC_deltahpW, dhC_dExtrinsic,
-                    dhC_td, kpN, dhC_sb);
-  }
-  return true;
-}
-
-template <class GEOMETRY_TYPE, class PROJ_INTRINSIC_MODEL, class EXTRINSIC_MODEL>
-void RsReprojectionError<GEOMETRY_TYPE, PROJ_INTRINSIC_MODEL, EXTRINSIC_MODEL>::
-    setJacobiansZero(double** jacobians, double** jacobiansMinimal) const {
-  zeroJacobian<7, 6, 2>(0, jacobians, jacobiansMinimal);
-  zeroJacobian<4, 3, 2>(1, jacobians, jacobiansMinimal);
-  zeroJacobian<7, EXTRINSIC_MODEL::kNumParams, 2>(2, jacobians, jacobiansMinimal);
-  zeroJacobian<PROJ_INTRINSIC_MODEL::kNumParams,
-               PROJ_INTRINSIC_MODEL::kNumParams, 2>(3, jacobians,
-                                                    jacobiansMinimal);
-  zeroJacobian<kDistortionDim, kDistortionDim, 2>(4, jacobians,
-                                                  jacobiansMinimal);
-  zeroJacobian<1, 1, 2>(5, jacobians, jacobiansMinimal);
-  zeroJacobian<1, 1, 2>(6, jacobians, jacobiansMinimal);
-  zeroJacobian<9, 9, 2>(7, jacobians, jacobiansMinimal);
-}
-
-template <class GEOMETRY_TYPE, class PROJ_INTRINSIC_MODEL, class EXTRINSIC_MODEL>
-void RsReprojectionError<GEOMETRY_TYPE, PROJ_INTRINSIC_MODEL, EXTRINSIC_MODEL>::
-    assignJacobians(
-        double const* const* parameters, double** jacobians,
-        double** jacobiansMinimal,
-        const Eigen::Matrix<double, 2, 4>& Jh_weighted,
-        const Eigen::Matrix<double, 2, Eigen::Dynamic>& Jpi_weighted,
-        const Eigen::Matrix<double, 4, 6>& dhC_deltaTWS,
-        const Eigen::Matrix<double, 4, 4>& dhC_deltahpW,
-        const Eigen::Matrix<double, 4, EXTRINSIC_MODEL::kNumParams>& dhC_dExtrinsic,
-        const Eigen::Vector4d& dhC_td, double kpN,
-        const Eigen::Matrix<double, 4, 9>& dhC_sb) const {
-  if (jacobians[0] != NULL) {
-    Eigen::Matrix<double, 2, 6, Eigen::RowMajor> J0_minimal;
-    J0_minimal = Jh_weighted * dhC_deltaTWS;
-    // pseudo inverse of the local parametrization Jacobian
-    Eigen::Matrix<double, 6, 7, Eigen::RowMajor> J_lift;
-    PoseLocalParameterization::liftJacobian(parameters[0], J_lift.data());
-
-    // hallucinate Jacobian w.r.t. state
-    Eigen::Map<Eigen::Matrix<double, 2, 7, Eigen::RowMajor>> J0(jacobians[0]);
-    J0 = J0_minimal * J_lift;
-    if (jacobiansMinimal != NULL) {
-      if (jacobiansMinimal[0] != NULL) {
-        Eigen::Map<Eigen::Matrix<double, 2, 6, Eigen::RowMajor>>
-            J0_minimal_mapped(jacobiansMinimal[0]);
-        J0_minimal_mapped = J0_minimal;
->>>>>>> e2fe6ca5
       }
 
       // calculate jacobians, if required
@@ -696,9 +361,8 @@
       return true;
     }
 
-    template <class GEOMETRY_TYPE, class PROJ_INTRINSIC_MODEL,
-              class EXTRINSIC_MODEL, class LANDMARK_MODEL>
-    void RsReprojectionError<GEOMETRY_TYPE, PROJ_INTRINSIC_MODEL, EXTRINSIC_MODEL, LANDMARK_MODEL>::
+template <class GEOMETRY_TYPE, class PROJ_INTRINSIC_MODEL, class EXTRINSIC_MODEL>
+void RsReprojectionError<GEOMETRY_TYPE, PROJ_INTRINSIC_MODEL, EXTRINSIC_MODEL>::
         setJacobiansZero(double **jacobians, double **jacobiansMinimal) const
     {
       zeroJacobian<7, 6, 2>(0, jacobians, jacobiansMinimal);
@@ -714,9 +378,8 @@
       zeroJacobian<9, 9, 2>(7, jacobians, jacobiansMinimal);
     }
 
-    template <class GEOMETRY_TYPE, class PROJ_INTRINSIC_MODEL,
-              class EXTRINSIC_MODEL, class LANDMARK_MODEL>
-    void RsReprojectionError<GEOMETRY_TYPE, PROJ_INTRINSIC_MODEL, EXTRINSIC_MODEL, LANDMARK_MODEL>::
+template <class GEOMETRY_TYPE, class PROJ_INTRINSIC_MODEL, class EXTRINSIC_MODEL>
+void RsReprojectionError<GEOMETRY_TYPE, PROJ_INTRINSIC_MODEL, EXTRINSIC_MODEL>::
         assignJacobians(
             double const *const *parameters, double **jacobians,
             double **jacobiansMinimal,
@@ -749,7 +412,6 @@
           }
         }
       }
-<<<<<<< HEAD
 
       if (jacobians[1] != NULL)
       {
@@ -767,22 +429,6 @@
             J1_minimal_mapped = J1 * S;
           }
         }
-=======
-    }
-  }
-
-  // camera intrinsics
-  if (jacobians[3] != NULL) {
-    Eigen::Map<ProjectionIntrinsicJacType> J1(jacobians[3]);
-    Eigen::Matrix<double, 2, Eigen::Dynamic> Jpi_weighted_copy = Jpi_weighted;
-    PROJ_INTRINSIC_MODEL::minimalIntrinsicJacobian(&Jpi_weighted_copy);
-    J1 = Jpi_weighted_copy
-        .template topLeftCorner<2, PROJ_INTRINSIC_MODEL::kNumParams>();
-    if (jacobiansMinimal != NULL) {
-      if (jacobiansMinimal[3] != NULL) {
-        Eigen::Map<ProjectionIntrinsicJacType> J1_minimal_mapped(jacobiansMinimal[3]);
-        J1_minimal_mapped = J1;
->>>>>>> e2fe6ca5
       }
 
       if (jacobians[2] != NULL)
@@ -820,7 +466,7 @@
       {
         Eigen::Map<ProjectionIntrinsicJacType> J1(jacobians[3]);
         Eigen::Matrix<double, 2, Eigen::Dynamic> Jpi_weighted_copy = Jpi_weighted;
-        PROJ_INTRINSIC_MODEL::kneadIntrinsicJacobian(&Jpi_weighted_copy);
+    PROJ_INTRINSIC_MODEL::minimalIntrinsicJacobian(&Jpi_weighted_copy);
         J1 = Jpi_weighted_copy
                  .template topLeftCorner<2, PROJ_INTRINSIC_MODEL::kNumParams>();
         if (jacobiansMinimal != NULL)
@@ -897,20 +543,16 @@
       }
     }
 
-    template <class GEOMETRY_TYPE, class PROJ_INTRINSIC_MODEL,
-              class EXTRINSIC_MODEL, class LANDMARK_MODEL>
-    LocalBearingVector<GEOMETRY_TYPE, PROJ_INTRINSIC_MODEL, EXTRINSIC_MODEL,
-                       LANDMARK_MODEL>::
+template <class GEOMETRY_TYPE, class PROJ_INTRINSIC_MODEL, class EXTRINSIC_MODEL>
+LocalBearingVector<GEOMETRY_TYPE, PROJ_INTRINSIC_MODEL, EXTRINSIC_MODEL>::
         LocalBearingVector(
-            const RsReprojectionError<GEOMETRY_TYPE, PROJ_INTRINSIC_MODEL,
-                                      EXTRINSIC_MODEL, LANDMARK_MODEL> &
+        const RsReprojectionError<GEOMETRY_TYPE, PROJ_INTRINSIC_MODEL, EXTRINSIC_MODEL>&
                 rsre)
         : rsre_(rsre) {}
 
-    template <class GEOMETRY_TYPE, class PROJ_INTRINSIC_MODEL,
-              class EXTRINSIC_MODEL, class LANDMARK_MODEL>
+template <class GEOMETRY_TYPE, class PROJ_INTRINSIC_MODEL, class EXTRINSIC_MODEL>
     template <typename Scalar>
-    bool LocalBearingVector<GEOMETRY_TYPE, PROJ_INTRINSIC_MODEL, EXTRINSIC_MODEL, LANDMARK_MODEL>::
+bool LocalBearingVector<GEOMETRY_TYPE, PROJ_INTRINSIC_MODEL, EXTRINSIC_MODEL>::
     operator()(const Scalar *const T_WB, const Scalar *const php_W,
                const Scalar *const T_BC_params,
                const Scalar *const t_r,
@@ -952,7 +594,7 @@
       Scalar kpN = (Scalar)(ypixel / height - 0.5);
       Scalar tdLatestEstimate = t_d[0];
       Scalar relativeFeatureTime =
-          tdLatestEstimate + trLatestEstimate * kpN - (Scalar)rsre_.tdAtCreation_;
+      tdLatestEstimate + trLatestEstimate * kpN + (Scalar)(rsre_.imageTime_ - rsre_.stateEpoch_).toSec();
 
       std::pair<Eigen::Matrix<Scalar, 3, 1>, Eigen::Quaternion<Scalar>> pairT_WB(
           t_WB_W, q_WB);
@@ -1006,108 +648,5 @@
 
       return true;
     }
-<<<<<<< HEAD
   } // namespace ceres
-} // namespace okvis
-=======
-  }
-}
-
-
-template <class GEOMETRY_TYPE, class PROJ_INTRINSIC_MODEL, class EXTRINSIC_MODEL>
-LocalBearingVector<GEOMETRY_TYPE, PROJ_INTRINSIC_MODEL, EXTRINSIC_MODEL>::
-    LocalBearingVector(
-        const RsReprojectionError<GEOMETRY_TYPE, PROJ_INTRINSIC_MODEL, EXTRINSIC_MODEL>&
-            rsre)
-    : rsre_(rsre) {}
-
-template <class GEOMETRY_TYPE, class PROJ_INTRINSIC_MODEL, class EXTRINSIC_MODEL>
-template <typename Scalar>
-bool LocalBearingVector<GEOMETRY_TYPE, PROJ_INTRINSIC_MODEL, EXTRINSIC_MODEL>::
-operator()(const Scalar* const T_WB, const Scalar* const php_W,
-           const Scalar* const T_BC_params,
-           const Scalar* const t_r,
-           const Scalar* const t_d, const Scalar* const speedAndBiases,
-           const Scalar* const deltaT_WB, const Scalar* const deltaT_BC,
-           Scalar residuals[4]) const {
-  Eigen::Map<const Eigen::Matrix<Scalar, 3, 1>> t_WB_W0(T_WB);
-  const Eigen::Quaternion<Scalar> q_WB0(T_WB[6], T_WB[3], T_WB[4], T_WB[5]);
-  Eigen::Map<const Eigen::Matrix<Scalar, 6, 1>> deltaT_WBe(deltaT_WB);
-  Eigen::Matrix<Scalar, 3, 1> t_WB_W = t_WB_W0 + deltaT_WBe.template head<3>();
-  Eigen::Matrix<Scalar, 3, 1> omega = deltaT_WBe.template tail<3>();
-  Eigen::Quaternion<Scalar> dqWS = okvis::kinematics::expAndTheta(omega);
-  Eigen::Quaternion<Scalar> q_WB = dqWS * q_WB0;
-  // q_WB.normalize();
-
-  Eigen::Map<const Eigen::Matrix<Scalar, 4, 1>> hp_W(php_W);
-
-  Eigen::Matrix<Scalar, 3, 1> t_BC_B0(T_BC_params[0], T_BC_params[1],
-                                      T_BC_params[2]);
-  Eigen::Quaternion<Scalar> q_BC0(T_BC_params[6], T_BC_params[3],
-                                  T_BC_params[4], T_BC_params[5]);
-  std::pair<Eigen::Matrix<Scalar, 3, 1>, Eigen::Quaternion<Scalar>> T_BC =
-      std::make_pair(t_BC_B0, q_BC0);
-  EXTRINSIC_MODEL::oplus(deltaT_BC, &T_BC);
-  const Eigen::Matrix<Scalar, 3, 1>& t_BC_B = T_BC.first;
-  const Eigen::Quaternion<Scalar>& q_BC = T_BC.second;
-
-  Scalar trLatestEstimate = t_r[0];
-
-  uint32_t height = rsre_.cameraGeometryBase_->imageHeight();
-  double ypixel(rsre_.measurement_[1]);
-  Scalar kpN = (Scalar)(ypixel / height - 0.5);
-  Scalar tdLatestEstimate = t_d[0];
-  Scalar relativeFeatureTime =
-      tdLatestEstimate + trLatestEstimate * kpN + (Scalar)(rsre_.imageTime_ - rsre_.stateEpoch_).toSec();
-
-  std::pair<Eigen::Matrix<Scalar, 3, 1>, Eigen::Quaternion<Scalar>> pairT_WB(
-      t_WB_W, q_WB);
-  Eigen::Matrix<Scalar, 9, 1> speedBgBa =
-      Eigen::Map<const Eigen::Matrix<Scalar, 9, 1>>(speedAndBiases);
-
-  Scalar t_start = (Scalar)rsre_.stateEpoch_.toSec();
-  Scalar t_end = t_start + relativeFeatureTime;
-  swift_vio::GenericImuMeasurementDeque<Scalar> imuMeasurements;
-  for (size_t jack = 0; jack < rsre_.imuMeasCanopy_->size(); ++jack) {
-    swift_vio::GenericImuMeasurement<Scalar> imuMeas(
-        (Scalar)(rsre_.imuMeasCanopy_->at(jack).timeStamp.toSec()),
-        rsre_.imuMeasCanopy_->at(jack).measurement.gyroscopes.template cast<Scalar>(),
-        rsre_.imuMeasCanopy_->at(jack).measurement.accelerometers.template cast<Scalar>());
-    imuMeasurements.push_back(imuMeas);
-  }
-
-  if (relativeFeatureTime >= Scalar(5e-8)) {
-    swift_vio::ode::predictStates(imuMeasurements, (Scalar)rsre_.gravityMag_, pairT_WB,
-                                speedBgBa, t_start, t_end);
-  } else if (relativeFeatureTime <= Scalar(-5e-8)) {
-    swift_vio::ode::predictStatesBackward(imuMeasurements, (Scalar)rsre_.gravityMag_,
-                                        pairT_WB, speedBgBa, t_start, t_end);
-  }
-
-  q_WB = pairT_WB.second;
-  t_WB_W = pairT_WB.first;
-
-  // transform the point into the camera:
-  Eigen::Matrix<Scalar, 3, 3> C_BC = q_BC.toRotationMatrix();
-  Eigen::Matrix<Scalar, 3, 3> C_CB = C_BC.transpose();
-  Eigen::Matrix<Scalar, 4, 4> T_CB = Eigen::Matrix<Scalar, 4, 4>::Identity();
-  T_CB.template topLeftCorner<3, 3>() = C_CB;
-  T_CB.template topRightCorner<3, 1>() = -C_CB * t_BC_B;
-  Eigen::Matrix<Scalar, 3, 3> C_WB = q_WB.toRotationMatrix();
-  Eigen::Matrix<Scalar, 3, 3> C_BW = C_WB.transpose();
-  Eigen::Matrix<Scalar, 4, 4> T_BW = Eigen::Matrix<Scalar, 4, 4>::Identity();
-  T_BW.template topLeftCorner<3, 3>() = C_BW;
-  T_BW.template topRightCorner<3, 1>() = -C_BW * t_WB_W;
-  Eigen::Matrix<Scalar, 4, 1> hp_B = T_BW * hp_W;
-  Eigen::Matrix<Scalar, 4, 1> hp_C = T_CB * hp_B;
-
-  residuals[0] = hp_C[0];
-  residuals[1] = hp_C[1];
-  residuals[2] = hp_C[2];
-  residuals[3] = hp_C[3];
-
-  return true;
-}
-}  // namespace ceres
-}  // namespace okvis
->>>>>>> e2fe6ca5
+} // namespace okvis