
/**
 * @file ceres/RSCameraReprojectionError.hpp
 * @brief Header file for the Rolling Shutter camera ReprojectionError class.
 * @author Jianzhu Huai
 */

#ifndef INCLUDE_SWIFT_VIO_RSCAMERA_REPROJECTION_ERROR_HPP_
#define INCLUDE_SWIFT_VIO_RSCAMERA_REPROJECTION_ERROR_HPP_

#include <vector>
#include <memory>
#include <ceres/ceres.h>
<<<<<<< HEAD
#include <okvis/Measurements.hpp>
#include <okvis/Parameters.hpp>
=======
>>>>>>> e2fe6ca5

#include <okvis/assert_macros.hpp>
#include <okvis/cameras/CameraBase.hpp>
#include <okvis/ceres/PoseLocalParameterization.hpp>
#include <okvis/ceres/ErrorInterface.hpp>
#include <okvis/Measurements.hpp>
#include <okvis/Parameters.hpp>

#include <swift_vio/imu/ImuModels.hpp>
#include <swift_vio/ExtrinsicModels.hpp>
#include <swift_vio/PointLandmarkModels.hpp>

// Frame notation:
// B: body frame
// Ci: camera i's frame relates to B by T_BCi
// Ai: accelerometer triad i's frame relates to B by T_BAi
// Gi: gyroscope triad i's frame relates to B by T_BGi = T_BAi * T_AiGi.
// W: world frame
// H: used as subscript to denote the host or anchor frame.

// States
// T_WBi stamped by the base IMU clock.

// landmark hp_Ch = [alpha, beta, 1, rho] = [X/Z, Y/Z, 1, 1/Z] where X, Y, Z are the coordinates of the landmark in the host camera frame Ch.

// IMU intrinsic parameters have three blocks
// Tgi: a fully populated matrix for R_AiGi, scale factors, and misalignment.
// Tsi: a fully populated matrix for g-sensitivity.
// Tai: 6 parameters for scale factors, and misalignment.

// IMU measurements timestamped by the IMU itself.
// w_m = T_gi * R_AiB * w_B + T_s * R_AiB * a_B + b_g
// a_m = T_ai * R_AiB * a_B + b_a
// Comparing to the IMU model in extending Kalibr, this model ignores the size effect.

// Camera intrinsic parameters
// For pinhole cameras, these parameters include projection intrinsics and distortion intrinsics.

// Camera readout time.

// Camera extrinsic parameters
// T_BCi, extrinsics for the target camera
// T_BCh, extrinsics for the host camera

// Camera time offset relative to the base IMU.

// Camera measurements
// z = h((T_WB(t_{ij}) * T_BCi)^{-1} * T_WBh(t_h) * T_BCh * hp_Ch, camera intrinsics)

// Error definitions.
// R_{WB} = Exp(\theta) \hat{R}_{WB}
// p = dp + \hat{p}

<<<<<<< HEAD
namespace okvis
{
  namespace ceres
  {
    template <class GEOMETRY_TYPE>
    class RS_LocalBearingVector;

    /// \brief The 2D keypoint reprojection error accounting for rolling shutter
    ///     skew and time offset and camera intrinsics.
    /// \warning A potential problem with this reprojection error happens when
    ///     the provided IMU measurements do not cover camera observations to the
    ///     extent of the rolling shutter effect. This is most likely to occur with
    ///     observations in the most recent frame.
    ///     Because MSCKF uses observations up to the second most recent frame,
    ///     this problem should only happen to optimization-based estimator with
    ///     undelayed observations.
    /// \tparam GEOMETRY_TYPE The camera gemetry type.
    template <class GEOMETRY_TYPE>
    class RSCameraReprojectionError
        : public ::ceres::SizedCostFunction<
              2 /* number of residuals */,
              7 /* T_WBt */,
              4 /* hp_Ch */,
              7 /* T_WBh */,
              7 /* T_BCt */,
              7 /* T_BCh */,
              GEOMETRY_TYPE::NumIntrinsics,
              1 /* frame readout time: tr*/,
              1 /* camera time offset: td*/,
              9 /* speed, bg_i and ba_i */,
              9 /* T_gi */,
              9 /* T_si */,
              6 /* T_ai */
              >,
          public ErrorInterface
    {
    public:
      EIGEN_MAKE_ALIGNED_OPERATOR_NEW
      OKVIS_DEFINE_EXCEPTION(Exception, std::runtime_error)

      /// \brief Make the camera geometry type accessible.
      typedef GEOMETRY_TYPE camera_geometry_t;

      static const int kDistortionDim = GEOMETRY_TYPE::distortion_t::NumDistortionIntrinsics;
      static const int kIntrinsicsDim = GEOMETRY_TYPE::NumIntrinsics;

      /// \brief The base class type.
      typedef ::ceres::SizedCostFunction<
          2 /* number of residuals */,
          7 /* T_WBt */,
=======
namespace okvis {
namespace ceres {
class RSCameraReprojectionErrorBase : public ErrorInterface {
public:
  static const int kModelId = 6;
  static const int kNumResiduals = 2;
};

/// \brief The 2D keypoint reprojection error accounting for rolling shutter
///     skew and time offset and camera intrinsics.
/// \warning A potential problem with this reprojection error happens when
///     the provided IMU measurements do not cover camera observations to the
///     extent of the rolling shutter effect. This is most likely to occur with
///     observations in the most recent frame.
///     Because MSCKF uses observations up to the second most recent frame,
///     this problem should only happen to optimization-based estimator with
///     undelayed observations.
/// \tparam GEOMETRY_TYPE The camera gemetry type.
template <class GEOMETRY_TYPE>
class RSCameraReprojectionError
    : public ::ceres::SizedCostFunction<
          2 /* number of residuals */, 
          7 /* T_WBt */, 
          4 /* hp_Ch */,
          7 /* T_WBh */,
          7 /* T_BCt */,
          7 /* T_BCh */,
          GEOMETRY_TYPE::NumIntrinsics,
          1 /* frame readout time */,
          1 /* camera time offset */,
          9 /* speed, bg_i and ba_i */,
          9 /* T_gi */,
          9 /* T_si */,
          6 /* T_ai */>,
      public RSCameraReprojectionErrorBase {
 public:
  EIGEN_MAKE_ALIGNED_OPERATOR_NEW
  OKVIS_DEFINE_EXCEPTION(Exception,std::runtime_error)

  /// \brief Make the camera geometry type accessible.
  typedef GEOMETRY_TYPE camera_geometry_t;

  static const int kDistortionDim = GEOMETRY_TYPE::distortion_t::NumDistortionIntrinsics;
  static const int kIntrinsicsDim = GEOMETRY_TYPE::NumIntrinsics;

  /// \brief The base class type.
  typedef ::ceres::SizedCostFunction<
          2 /* number of residuals */, 
          7 /* T_WBt */, 
>>>>>>> e2fe6ca5
          4 /* hp_Ch */,
          7 /* T_WBh */,
          7 /* T_BCt */,
          7 /* T_BCh */,
          GEOMETRY_TYPE::NumIntrinsics, //Intrinsics+distortion_t
          1 /* frame readout time */,
          1 /* camera time offset */,
          9 /* velocity, bg_i and ba_i */,
          //7 /* IMU i's extrinsic parameters */,
          9 /* T_gi */,
          9 /* T_si */,
<<<<<<< HEAD
          6 /* T_ai */
          > base_t;

      enum Index
      {
        T_WBt = 0,
        hp_Ch,
        T_WBh,
        T_BCt,
        T_BCh,
        Intrinsics,
        ReadoutTime,
        CameraTd,
        SpeedAndBiases,
        T_gi,
        T_si,
        T_ai
      };

      /// \brief Number of residuals (2)
      static const int kNumResiduals = 2;

      /// \brief The keypoint type (measurement type).
      typedef Eigen::Vector2d keypoint_t;

      /// \brief Measurement type (2D).
      typedef Eigen::Vector2d measurement_t;

      /// \brief Covariance / information matrix type (2x2).
      typedef Eigen::Matrix2d covariance_t;

      /// \brief Default constructor.
      RSCameraReprojectionError();

      /**
=======
          6 /* T_ai */> base_t;

  enum Index
  {
    T_WBt = 0,
    hp_Ch,
    T_WBh,
    T_BCt,
    T_BCh,
    Intrinsics,
    ReadoutTime,
    CameraTd,
    SpeedAndBiases,
    T_gi,
    T_si,
    T_ai
  };

  /// \brief The keypoint type (measurement type).
  typedef Eigen::Vector2d keypoint_t;

  /// \brief Measurement type (2D).
  typedef Eigen::Vector2d measurement_t;

  /// \brief Covariance / information matrix type (2x2).
  typedef Eigen::Matrix2d covariance_t;

  /// \brief Default constructor.
  RSCameraReprojectionError();

  /**
>>>>>>> e2fe6ca5
   * @brief RSCameraReprojectionError Construct with measurement and information matrix
   * @param measurement
   * @param information The information (weight) matrix.
   * @param imuMeasCanopy imu meas in the neighborhood of stateEpoch for
   *     compensating the rolling shutter effect.
   * @param stateEpoch epoch of the pose state and speed and biases
   */
<<<<<<< HEAD
      RSCameraReprojectionError(
          const measurement_t &measurement,
          const covariance_t &covariance,
          std::shared_ptr<const camera_geometry_t> targetCamera,
          std::shared_ptr<const okvis::ImuMeasurementDeque> imuMeasCanopy,
          okvis::ImuParameters imuParameters,
          okvis::Time targetStateTime, okvis::Time targetImageTime);

      /// \brief Trivial destructor.
      virtual ~RSCameraReprojectionError()
      {
      }

      /// \brief Set the information.
      /// @param[in] information The information (weight) matrix.
      virtual void setCovariance(const covariance_t &information);

      // error term and Jacobian implementation
      /**
=======
  RSCameraReprojectionError(
      const measurement_t& measurement,
      const covariance_t& covariance,
      std::shared_ptr<const okvis::cameras::CameraBase> targetCamera,
      std::shared_ptr<const okvis::ImuMeasurementDeque> imuMeasurementCanopy,
      std::shared_ptr<const okvis::ImuParameters> imuParameters,
      okvis::Time targetStateTime, okvis::Time targetImageTime);

  /// \brief Trivial destructor.
  virtual ~RSCameraReprojectionError()
  {
  }

  /// \brief Set the information.
  /// @param[in] information The information (weight) matrix.
  virtual void setCovariance(const covariance_t& information);

  // error term and Jacobian implementation
  /**
>>>>>>> e2fe6ca5
   * @brief This evaluates the error term and additionally computes the Jacobians.
   * @param parameters Pointer to the parameters (see ceres)
   * @param residuals Pointer to the residual vector (see ceres)
   * @param jacobians Pointer to the Jacobians (see ceres)
   * @return success of th evaluation.
   */
      virtual bool Evaluate(double const *const *parameters, double *residuals,
                            double **jacobians) const;

      //my_add
      void setCameraGeometry(
          std::shared_ptr<const camera_geometry_t> cameraGeometry)
      {
        cameraGeometryBase_ = cameraGeometry;
      }

      /**
   * @brief This evaluates the error term and additionally computes
   *        the Jacobians in the minimal internal representation.
   * @param parameters Pointer to the parameters (see ceres)
   * @param residuals Pointer to the residual vector (see ceres)
   * @param jacobians Pointer to the Jacobians (see ceres)
   * @param jacobiansMinimal Pointer to the minimal Jacobians (equivalent to jacobians).
   * @return Success of the evaluation.
   */
<<<<<<< HEAD
      virtual bool EvaluateWithMinimalJacobians(double const *const *parameters,
                                                double *residuals,
                                                double **jacobians,
                                                double **jacobiansMinimal) const;

      bool EvaluateWithMinimalJacobiansAnalytic(double const *const *parameters,
                                                double *residuals,
                                                double **jacobians,
                                                double **jacobiansMinimal) const;

      bool EvaluateWithMinimalJacobiansAutoDiff(double const *const *parameters,
                                                double *residuals,
                                                double **jacobians,
                                                double **jacobiansMinimal) const;

      void setJacobiansZero(double **jacobians, double **jacobiansMinimal) const;

      // sizes
      /// \brief Residual dimension.
      size_t residualDim() const
      {
        return kNumResiduals;
      }

      /// \brief Number of parameter blocks.
      size_t parameterBlocks() const
      {
        return base_t::parameter_block_sizes().size();
      }

      /// \brief Dimension of an individual parameter block.
      /// @param[in] parameterBlockId ID of the parameter block of interest.
      /// \return The dimension.
      size_t parameterBlockDim(size_t parameterBlockId) const
      {
        return base_t::parameter_block_sizes().at(parameterBlockId);
      }

      /// @brief Residual block type as string
      virtual std::string typeInfo() const
      {
        return "RSCameraReprojectionError";
      }

       void assignJacobians(
            double const *const *parameters, double **jacobians,
            double **jacobiansMinimal,
            const Eigen::Matrix<double, 2, 4> &Jh_weighted,
            const Eigen::Matrix<double, 2, Eigen::Dynamic> &Jpi_weighted,
            const Eigen::Matrix<double, 4, 6> &dhC_deltaTWSt,
            const Eigen::Matrix<double, 4, 6> &dhC_deltaTWSh,
            const Eigen::Matrix<double, 4, 4> &dhC_deltahpCh,
            const Eigen::Matrix<double, 4, 6> &dhC_dExtrinsict,
            const Eigen::Matrix<double, 4, 6> &dhC_dExtrinsich,
            const Eigen::Vector4d &dhC_td, double kpN,
            const Eigen::Matrix<double, 4, 9> &dhC_sb) const;

      friend class RS_LocalBearingVector<GEOMETRY_TYPE>; //my_add
    protected:
      measurement_t measurement_; ///< The (2D) measurement.

      std::shared_ptr<const camera_geometry_t> cameraGeometryBase_;

      std::shared_ptr<const okvis::ImuMeasurementDeque> imuMeasCanopy_;
      okvis::ImuParameters imuParameters_;

      std::shared_ptr<const camera_geometry_t> targetCamera_;

      // weighting related
      covariance_t information_;           ///< The 2x2 information matrix.
      covariance_t squareRootInformation_; ///< The 2x2 square root information matrix.
      covariance_t covariance_;            ///< The 2x2 covariance matrix.

      okvis::Time targetStateTime_; ///< Timestamp of the target pose, T_WBt.
      okvis::Time targetImageTime_; ///< Raw timestamp of the target image.
    };

    // For testing only
    // Calculate the Jacobians of the homogeneous landmark coordinates in the
    // camera frame, hp_C, relative to the states.
    // AutoDifferentiate will invoke Evaluate() if the Functor is a ceres::CostFunction
    // see ceres-solver/include/ceres/internal/variadic_evaluate.h
    // so we have to separate operator() from Evaluate()
    //my_add
    template <class GEOMETRY_TYPE>
    class RS_LocalBearingVector
    {
    public:
      EIGEN_MAKE_ALIGNED_OPERATOR_NEW
      RS_LocalBearingVector(const RSCameraReprojectionError<GEOMETRY_TYPE> &rsre);
      template <typename Scalar>
      bool operator()(const Scalar *const T_WS, const Scalar *const hp_W,const Scalar *const T_WSh,
                      const Scalar *const extrinsic,const Scalar *const extrinsich, const Scalar *const t_r,
                      const Scalar *const t_d, const Scalar *const speedAndBiases,
                      const Scalar *const deltaT_WS,const Scalar *const deltaT_WSh,
                      const Scalar *const deltaExtrinsic,const Scalar *const deltaExtrinsich, 
                      const Scalar *const T_g, const Scalar *const T_s, const Scalar *const T_a,
                      Scalar *hp_C) const;

    private:
      const RSCameraReprojectionError<GEOMETRY_TYPE> &rsre_;
    };

  } // namespace ceres
} // namespace okvis
=======
  virtual bool EvaluateWithMinimalJacobians(double const* const * parameters,
                                            double* residuals,
                                            double** jacobians,
                                            double** jacobiansMinimal) const;

  bool EvaluateWithMinimalJacobiansAnalytic(double const* const * parameters,
                                            double* residuals,
                                            double** jacobians,
                                            double** jacobiansMinimal) const;

  bool EvaluateWithMinimalJacobiansAutoDiff(double const* const * parameters,
                                            double* residuals,
                                            double** jacobians,
                                            double** jacobiansMinimal) const;

  void setJacobiansZero(double** jacobians, double** jacobiansMinimal) const;

  // sizes
  /// \brief Residual dimension.
  size_t residualDim() const
  {
    return kNumResiduals;
  }

  /// \brief Number of parameter blocks.
  size_t parameterBlocks() const
  {
    return base_t::parameter_block_sizes().size();
  }

  /// \brief Dimension of an individual parameter block.
  /// @param[in] parameterBlockId ID of the parameter block of interest.
  /// \return The dimension.
  size_t parameterBlockDim(size_t parameterBlockId) const
  {
    return base_t::parameter_block_sizes().at(parameterBlockId);
  }

  /// @brief Residual block type as string
  virtual std::string typeInfo() const
  {
    return "RSCameraReprojectionError";
  }
 protected:
  measurement_t measurement_; ///< The (2D) measurement.

  std::shared_ptr<const okvis::ImuMeasurementDeque> imuMeasCanopy_;
  std::shared_ptr<const okvis::ImuParameters> imuParameters_;

  std::shared_ptr<const okvis::cameras::CameraBase> targetCamera_;

  // weighting related
  covariance_t information_; ///< The 2x2 information matrix.
  covariance_t squareRootInformation_; ///< The 2x2 square root information matrix.
  covariance_t covariance_; ///< The 2x2 covariance matrix.

  okvis::Time targetStateTime_; ///< Timestamp of the target pose, T_WBt.
  okvis::Time targetImageTime_; ///< Raw timestamp of the target image.
};

}  // namespace ceres
}  // namespace okvis
>>>>>>> e2fe6ca5

#include "implementation/RSCameraReprojectionError.hpp"
#endif /* INCLUDE_SWIFT_VIO_RSCAMERA_REPROJECTION_ERROR_HPP_ */<|MERGE_RESOLUTION|>--- conflicted
+++ resolved
@@ -11,11 +11,7 @@
 #include <vector>
 #include <memory>
 #include <ceres/ceres.h>
-<<<<<<< HEAD
-#include <okvis/Measurements.hpp>
 #include <okvis/Parameters.hpp>
-=======
->>>>>>> e2fe6ca5
 
 #include <okvis/assert_macros.hpp>
 #include <okvis/cameras/CameraBase.hpp>
@@ -69,13 +65,13 @@
 // R_{WB} = Exp(\theta) \hat{R}_{WB}
 // p = dp + \hat{p}
 
-<<<<<<< HEAD
 namespace okvis
 {
-  namespace ceres
-  {
-    template <class GEOMETRY_TYPE>
-    class RS_LocalBearingVector;
+class RSCameraReprojectionErrorBase : public ErrorInterface {
+public:
+  static const int kModelId = 6;
+  static const int kNumResiduals = 2;
+};
 
     /// \brief The 2D keypoint reprojection error accounting for rolling shutter
     ///     skew and time offset and camera intrinsics.
@@ -103,7 +99,7 @@
               9 /* T_gi */,
               9 /* T_si */,
               6 /* T_ai */
-              >,
+      public RSCameraReprojectionErrorBase {
           public ErrorInterface
     {
     public:
@@ -120,57 +116,6 @@
       typedef ::ceres::SizedCostFunction<
           2 /* number of residuals */,
           7 /* T_WBt */,
-=======
-namespace okvis {
-namespace ceres {
-class RSCameraReprojectionErrorBase : public ErrorInterface {
-public:
-  static const int kModelId = 6;
-  static const int kNumResiduals = 2;
-};
-
-/// \brief The 2D keypoint reprojection error accounting for rolling shutter
-///     skew and time offset and camera intrinsics.
-/// \warning A potential problem with this reprojection error happens when
-///     the provided IMU measurements do not cover camera observations to the
-///     extent of the rolling shutter effect. This is most likely to occur with
-///     observations in the most recent frame.
-///     Because MSCKF uses observations up to the second most recent frame,
-///     this problem should only happen to optimization-based estimator with
-///     undelayed observations.
-/// \tparam GEOMETRY_TYPE The camera gemetry type.
-template <class GEOMETRY_TYPE>
-class RSCameraReprojectionError
-    : public ::ceres::SizedCostFunction<
-          2 /* number of residuals */, 
-          7 /* T_WBt */, 
-          4 /* hp_Ch */,
-          7 /* T_WBh */,
-          7 /* T_BCt */,
-          7 /* T_BCh */,
-          GEOMETRY_TYPE::NumIntrinsics,
-          1 /* frame readout time */,
-          1 /* camera time offset */,
-          9 /* speed, bg_i and ba_i */,
-          9 /* T_gi */,
-          9 /* T_si */,
-          6 /* T_ai */>,
-      public RSCameraReprojectionErrorBase {
- public:
-  EIGEN_MAKE_ALIGNED_OPERATOR_NEW
-  OKVIS_DEFINE_EXCEPTION(Exception,std::runtime_error)
-
-  /// \brief Make the camera geometry type accessible.
-  typedef GEOMETRY_TYPE camera_geometry_t;
-
-  static const int kDistortionDim = GEOMETRY_TYPE::distortion_t::NumDistortionIntrinsics;
-  static const int kIntrinsicsDim = GEOMETRY_TYPE::NumIntrinsics;
-
-  /// \brief The base class type.
-  typedef ::ceres::SizedCostFunction<
-          2 /* number of residuals */, 
-          7 /* T_WBt */, 
->>>>>>> e2fe6ca5
           4 /* hp_Ch */,
           7 /* T_WBh */,
           7 /* T_BCt */,
@@ -182,7 +127,6 @@
           //7 /* IMU i's extrinsic parameters */,
           9 /* T_gi */,
           9 /* T_si */,
-<<<<<<< HEAD
           6 /* T_ai */
           > base_t;
 
@@ -202,9 +146,6 @@
         T_ai
       };
 
-      /// \brief Number of residuals (2)
-      static const int kNumResiduals = 2;
-
       /// \brief The keypoint type (measurement type).
       typedef Eigen::Vector2d keypoint_t;
 
@@ -218,39 +159,6 @@
       RSCameraReprojectionError();
 
       /**
-=======
-          6 /* T_ai */> base_t;
-
-  enum Index
-  {
-    T_WBt = 0,
-    hp_Ch,
-    T_WBh,
-    T_BCt,
-    T_BCh,
-    Intrinsics,
-    ReadoutTime,
-    CameraTd,
-    SpeedAndBiases,
-    T_gi,
-    T_si,
-    T_ai
-  };
-
-  /// \brief The keypoint type (measurement type).
-  typedef Eigen::Vector2d keypoint_t;
-
-  /// \brief Measurement type (2D).
-  typedef Eigen::Vector2d measurement_t;
-
-  /// \brief Covariance / information matrix type (2x2).
-  typedef Eigen::Matrix2d covariance_t;
-
-  /// \brief Default constructor.
-  RSCameraReprojectionError();
-
-  /**
->>>>>>> e2fe6ca5
    * @brief RSCameraReprojectionError Construct with measurement and information matrix
    * @param measurement
    * @param information The information (weight) matrix.
@@ -258,11 +166,10 @@
    *     compensating the rolling shutter effect.
    * @param stateEpoch epoch of the pose state and speed and biases
    */
-<<<<<<< HEAD
       RSCameraReprojectionError(
           const measurement_t &measurement,
           const covariance_t &covariance,
-          std::shared_ptr<const camera_geometry_t> targetCamera,
+      std::shared_ptr<const okvis::cameras::CameraBase> targetCamera,
           std::shared_ptr<const okvis::ImuMeasurementDeque> imuMeasCanopy,
           okvis::ImuParameters imuParameters,
           okvis::Time targetStateTime, okvis::Time targetImageTime);
@@ -278,27 +185,6 @@
 
       // error term and Jacobian implementation
       /**
-=======
-  RSCameraReprojectionError(
-      const measurement_t& measurement,
-      const covariance_t& covariance,
-      std::shared_ptr<const okvis::cameras::CameraBase> targetCamera,
-      std::shared_ptr<const okvis::ImuMeasurementDeque> imuMeasurementCanopy,
-      std::shared_ptr<const okvis::ImuParameters> imuParameters,
-      okvis::Time targetStateTime, okvis::Time targetImageTime);
-
-  /// \brief Trivial destructor.
-  virtual ~RSCameraReprojectionError()
-  {
-  }
-
-  /// \brief Set the information.
-  /// @param[in] information The information (weight) matrix.
-  virtual void setCovariance(const covariance_t& information);
-
-  // error term and Jacobian implementation
-  /**
->>>>>>> e2fe6ca5
    * @brief This evaluates the error term and additionally computes the Jacobians.
    * @param parameters Pointer to the parameters (see ceres)
    * @param residuals Pointer to the residual vector (see ceres)
@@ -324,7 +210,6 @@
    * @param jacobiansMinimal Pointer to the minimal Jacobians (equivalent to jacobians).
    * @return Success of the evaluation.
    */
-<<<<<<< HEAD
       virtual bool EvaluateWithMinimalJacobians(double const *const *parameters,
                                                 double *residuals,
                                                 double **jacobians,
@@ -389,9 +274,9 @@
       std::shared_ptr<const camera_geometry_t> cameraGeometryBase_;
 
       std::shared_ptr<const okvis::ImuMeasurementDeque> imuMeasCanopy_;
-      okvis::ImuParameters imuParameters_;
-
-      std::shared_ptr<const camera_geometry_t> targetCamera_;
+  std::shared_ptr<const okvis::ImuParameters> imuParameters_;
+
+  std::shared_ptr<const okvis::cameras::CameraBase> targetCamera_;
 
       // weighting related
       covariance_t information_;           ///< The 2x2 information matrix.
@@ -430,70 +315,6 @@
 
   } // namespace ceres
 } // namespace okvis
-=======
-  virtual bool EvaluateWithMinimalJacobians(double const* const * parameters,
-                                            double* residuals,
-                                            double** jacobians,
-                                            double** jacobiansMinimal) const;
-
-  bool EvaluateWithMinimalJacobiansAnalytic(double const* const * parameters,
-                                            double* residuals,
-                                            double** jacobians,
-                                            double** jacobiansMinimal) const;
-
-  bool EvaluateWithMinimalJacobiansAutoDiff(double const* const * parameters,
-                                            double* residuals,
-                                            double** jacobians,
-                                            double** jacobiansMinimal) const;
-
-  void setJacobiansZero(double** jacobians, double** jacobiansMinimal) const;
-
-  // sizes
-  /// \brief Residual dimension.
-  size_t residualDim() const
-  {
-    return kNumResiduals;
-  }
-
-  /// \brief Number of parameter blocks.
-  size_t parameterBlocks() const
-  {
-    return base_t::parameter_block_sizes().size();
-  }
-
-  /// \brief Dimension of an individual parameter block.
-  /// @param[in] parameterBlockId ID of the parameter block of interest.
-  /// \return The dimension.
-  size_t parameterBlockDim(size_t parameterBlockId) const
-  {
-    return base_t::parameter_block_sizes().at(parameterBlockId);
-  }
-
-  /// @brief Residual block type as string
-  virtual std::string typeInfo() const
-  {
-    return "RSCameraReprojectionError";
-  }
- protected:
-  measurement_t measurement_; ///< The (2D) measurement.
-
-  std::shared_ptr<const okvis::ImuMeasurementDeque> imuMeasCanopy_;
-  std::shared_ptr<const okvis::ImuParameters> imuParameters_;
-
-  std::shared_ptr<const okvis::cameras::CameraBase> targetCamera_;
-
-  // weighting related
-  covariance_t information_; ///< The 2x2 information matrix.
-  covariance_t squareRootInformation_; ///< The 2x2 square root information matrix.
-  covariance_t covariance_; ///< The 2x2 covariance matrix.
-
-  okvis::Time targetStateTime_; ///< Timestamp of the target pose, T_WBt.
-  okvis::Time targetImageTime_; ///< Raw timestamp of the target image.
-};
-
-}  // namespace ceres
-}  // namespace okvis
->>>>>>> e2fe6ca5
 
 #include "implementation/RSCameraReprojectionError.hpp"
 #endif /* INCLUDE_SWIFT_VIO_RSCAMERA_REPROJECTION_ERROR_HPP_ */