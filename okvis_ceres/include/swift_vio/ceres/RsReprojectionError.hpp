--- conflicted
+++ resolved
@@ -22,14 +22,18 @@
 #include <swift_vio/ExtrinsicModels.hpp>
 #include <swift_vio/PointLandmarkModels.hpp>
 
-<<<<<<< HEAD
 namespace okvis
 {
   namespace ceres
   {
 
-    template <class GEOMETRY_TYPE, class PROJ_INTRINSIC_MODEL, class EXTRINSIC_MODEL,
-              class LANDMARK_MODEL>
+class RsReprojectionErrorBase : public ErrorInterface {
+public:
+  static const int kModelId = 5;
+  static const int kNumResiduals = 2;
+};
+
+template <class GEOMETRY_TYPE, class PROJ_INTRINSIC_MODEL, class EXTRINSIC_MODEL>
     class LocalBearingVector;
 
     // TODO(jhuai): simplify template arguments to CameraModel, ExtrinsicModel,
@@ -61,8 +65,7 @@
     ///     constant values from a provided extrinsic entity, e.g., T_BC.
     ///     Its kNumParams should not be zero.
     template <class GEOMETRY_TYPE, class PROJ_INTRINSIC_MODEL,
-              class EXTRINSIC_MODEL = swift_vio::Extrinsic_p_BC_q_BC,
-              class LANDMARK_MODEL = okvis::ceres::HomogeneousPointLocalParameterization>
+          class EXTRINSIC_MODEL=swift_vio::Extrinsic_p_BC_q_BC>
     class RsReprojectionError
         : public ::ceres::SizedCostFunction<
               2 /* number of residuals */,
@@ -77,7 +80,7 @@
               1 /* time offset between visual and inertial data */,
               9 /* velocity and biases */
               >,
-          public ErrorInterface
+      public RsReprojectionErrorBase {
     {
     public:
       EIGEN_MAKE_ALIGNED_OPERATOR_NEW
@@ -85,7 +88,7 @@
 
       /// \brief Make the camera geometry type accessible.
       typedef GEOMETRY_TYPE camera_geometry_t;
-
+  typedef okvis::ceres::HomogeneousPointLocalParameterization LANDMARK_MODEL;
       static const int kDistortionDim = GEOMETRY_TYPE::distortion_t::NumDistortionIntrinsics;
       static const int kMinProjectionIntrinsicDim = PROJ_INTRINSIC_MODEL::kNumParams;
       static const int kIntrinsicDim = GEOMETRY_TYPE::NumIntrinsics;
@@ -114,9 +117,6 @@
                                         Eigen::Matrix<double, 2, kDistortionDim, Eigen::RowMajor>,
                                         Eigen::Matrix<double, 2, kDistortionDim>>::type DistortionJacType;
 
-      /// \brief Number of residuals (2)
-      static const int kNumResiduals = 2;
-
       /// \brief The keypoint type (measurement type).
       typedef Eigen::Vector2d keypoint_t;
 
@@ -130,110 +130,6 @@
       RsReprojectionError();
 
       /**
-=======
-namespace okvis {
-namespace ceres {
-
-class RsReprojectionErrorBase : public ErrorInterface {
-public:
-  static const int kModelId = 5;
-  static const int kNumResiduals = 2;
-};
-
-template <class GEOMETRY_TYPE, class PROJ_INTRINSIC_MODEL, class EXTRINSIC_MODEL>
-class LocalBearingVector;
-
-// TODO(jhuai): simplify template arguments to CameraModel, ExtrinsicModel,
-// and LandmarkModel.
-
-// The IMU model is assumed to be BG_BA which is accurate enough for predicting
-// poses in a short term, (usually less than t_r/2), also Jacobians in the
-// prediction can be computed as in SimpleImuPropagationJacobian.
-
-/// \brief The 2D keypoint reprojection error accounting for rolling shutter
-///     skew and time offset and camera intrinsics.
-/// \warning A potential problem with this reprojection error happens when
-///     the provided IMU measurements do not cover camera observations to the
-///     extent of the rolling shutter effect. This is most likely to occur with
-///     observations in the most recent frame.
-///     Because MSCKF uses observations up to the second most recent frame,
-///     this problem should only happen to optimization-based estimator with
-///     undelayed observations.
-/// \tparam GEOMETRY_TYPE The camera gemetry type.
-/// \tparam PROJ_INTRINSIC_MODEL describes which subset of the projection
-///     intrinsic parameters of the camera geometry model is represented and
-///     optimized in the ceres solver.
-///     It maps the subset to the full projection intrinsic parameters
-///     using additional constant values from a provided camera geometry.
-///     Its kNumParams should not be zero.
-/// \tparam EXTRINSIC_MODEL describes which subset of the extrinsic parameters,
-///     is represented and optimized in the ceres solver.
-///     It maps the subset to the full extrinsic parameters using additional
-///     constant values from a provided extrinsic entity, e.g., T_BC.
-///     Its kNumParams should not be zero.
-template <class GEOMETRY_TYPE, class PROJ_INTRINSIC_MODEL,
-          class EXTRINSIC_MODEL=swift_vio::Extrinsic_p_BC_q_BC>
-class RsReprojectionError
-    : public ::ceres::SizedCostFunction<
-          2 /* number of residuals */, 7 /* pose */, 4 /* landmark */,
-          7 /* variable dim of extrinsics */,
-          PROJ_INTRINSIC_MODEL::kNumParams /* variable dim of proj intrinsics
-                                              (e.g., f, cx, cy) */,
-          GEOMETRY_TYPE::distortion_t::NumDistortionIntrinsics,
-          1 /* frame readout time */,
-          1 /* time offset between visual and inertial data */,
-          9 /* velocity and biases */
-          >,
-      public RsReprojectionErrorBase {
- public:
-  EIGEN_MAKE_ALIGNED_OPERATOR_NEW
-  OKVIS_DEFINE_EXCEPTION(Exception,std::runtime_error)
-
-  /// \brief Make the camera geometry type accessible.
-  typedef GEOMETRY_TYPE camera_geometry_t;
-  typedef okvis::ceres::HomogeneousPointLocalParameterization LANDMARK_MODEL;
-  static const int kDistortionDim = GEOMETRY_TYPE::distortion_t::NumDistortionIntrinsics;
-  static const int kMinProjectionIntrinsicDim = PROJ_INTRINSIC_MODEL::kNumParams;
-  static const int kIntrinsicDim = GEOMETRY_TYPE::NumIntrinsics;
-
-  /// \brief The base class type.
-  typedef ::ceres::SizedCostFunction<
-      2, 7, 4, 7, PROJ_INTRINSIC_MODEL::kNumParams,
-      GEOMETRY_TYPE::distortion_t::NumDistortionIntrinsics, 1, 1, 9>
-      base_t;
-
-  typedef typename std::conditional<
-      (PROJ_INTRINSIC_MODEL::kNumParams > 1),
-      Eigen::Matrix<double, 2, PROJ_INTRINSIC_MODEL::kNumParams,
-                    Eigen::RowMajor>,
-      Eigen::Matrix<double, 2, PROJ_INTRINSIC_MODEL::kNumParams> >::type
-      ProjectionIntrinsicJacType;
-
-  typedef typename std::conditional<
-      (PROJ_INTRINSIC_MODEL::kNumParams > 1),
-      Eigen::Matrix<double, 4, PROJ_INTRINSIC_MODEL::kNumParams,
-                    Eigen::RowMajor>,
-      Eigen::Matrix<double, 4, PROJ_INTRINSIC_MODEL::kNumParams>>::type
-      ProjectionIntrinsicJacType4;
-
-  typedef typename std::conditional<(kDistortionDim > 1),
-      Eigen::Matrix<double, 2, kDistortionDim, Eigen::RowMajor>,
-      Eigen::Matrix<double, 2, kDistortionDim>>::type DistortionJacType;
-
-  /// \brief The keypoint type (measurement type).
-  typedef Eigen::Vector2d keypoint_t;
-
-  /// \brief Measurement type (2D).
-  typedef Eigen::Vector2d measurement_t;
-
-  /// \brief Covariance / information matrix type (2x2).
-  typedef Eigen::Matrix2d covariance_t;
-
-  /// \brief Default constructor.
-  RsReprojectionError();
-
-  /**
->>>>>>> e2fe6ca5
    * @brief RsReprojectionError Construct with measurement and information matrix
    * @param cameraGeometry
    * @warning The camera geometry will be modified in evaluating Jacobians.
@@ -246,14 +142,13 @@
    * @param imageTime the raw image time.
    * @param gravityMag
    */
-<<<<<<< HEAD
       RsReprojectionError(
           std::shared_ptr<const camera_geometry_t> cameraGeometry,
           const measurement_t &measurement,
           const covariance_t &covariance,
           std::shared_ptr<const okvis::ImuMeasurementDeque> imuMeasCanopy,
           std::shared_ptr<const Eigen::Matrix<double, 6, 1>> posVelAtLinearization,
-          okvis::Time stateEpoch, double tdAtCreation, double gravityMag);
+      okvis::Time stateEpoch, okvis::Time imageTime, double gravityMag);
 
       /// \brief Trivial destructor.
       virtual ~RsReprojectionError()
@@ -316,76 +211,6 @@
 
       // error term and Jacobian implementation
       /**
-=======
-  RsReprojectionError(
-      std::shared_ptr<const camera_geometry_t> cameraGeometry,
-      const measurement_t& measurement,
-      const covariance_t& covariance,
-      std::shared_ptr<const okvis::ImuMeasurementDeque> imuMeasCanopy,
-      std::shared_ptr<const Eigen::Matrix<double, 6, 1>> posVelAtLinearization,
-      okvis::Time stateEpoch, okvis::Time imageTime, double gravityMag);
-
-  /// \brief Trivial destructor.
-  virtual ~RsReprojectionError()
-  {
-  }
-
-  // setters
-  /// \brief Set the measurement.
-  /// @param[in] measurement The measurement.
-  virtual void setMeasurement(const measurement_t& measurement)
-  {
-    measurement_ = measurement;
-  }
-
-  /// \brief Set the underlying camera model.
-  /// @param[in] cameraGeometry The camera geometry.
-  void setCameraGeometry(
-      std::shared_ptr<const camera_geometry_t> cameraGeometry)
-  {
-    cameraGeometryBase_ = cameraGeometry;
-  }
-
-  /// \brief Set the information.
-  /// @param[in] information The information (weight) matrix.
-  virtual void setCovariance(const covariance_t& information);
-
-  // getters
-  /// \brief Get the measurement.
-  /// \return The measurement vector.
-  virtual const measurement_t& measurement() const
-  {
-    return measurement_;
-  }
-
-  /// \brief Get the information matrix.
-  /// \return The information (weight) matrix.
-  virtual const covariance_t& information() const
-  {
-    return information_;
-  }
-
-  /// \brief Get the covariance matrix.
-  /// \return The inverse information (covariance) matrix.
-  virtual const covariance_t& covariance() const
-  {
-    return covariance_;
-  }
-
-  inline void getIntrinsicsVector(const double* projectionIntrinsics, const double* distortion,
-                                  Eigen::Matrix<double, -1, 1>& intrinsics) const {
-    intrinsics.resize(kIntrinsicDim);
-    Eigen::Map<const Eigen::Matrix<double, PROJ_INTRINSIC_MODEL::kNumParams, 1>>
-        projIntrinsics(projectionIntrinsics);
-    PROJ_INTRINSIC_MODEL::localToGlobal(projIntrinsics, &intrinsics);
-    Eigen::Map<const Eigen::Matrix<double, kDistortionDim, 1>>
-        distortionIntrinsics(distortion);
-    intrinsics.tail<kDistortionDim>() = distortionIntrinsics;
-  }
-
-  // error term and Jacobian implementation
-  /**
->>>>>>> e2fe6ca5
    * @brief This evaluates the error term and additionally computes the Jacobians.
    * @param parameters Pointer to the parameters (see ceres)
    * @param residuals Pointer to the residual vector (see ceres)
@@ -404,7 +229,6 @@
    * @param jacobiansMinimal Pointer to the minimal Jacobians (equivalent to jacobians).
    * @return Success of the evaluation.
    */
-<<<<<<< HEAD
       virtual bool EvaluateWithMinimalJacobians(double const *const *parameters,
                                                 double *residuals,
                                                 double **jacobians,
@@ -459,7 +283,7 @@
         return "RsReprojectionError";
       }
 
-      friend class LocalBearingVector<GEOMETRY_TYPE, PROJ_INTRINSIC_MODEL, EXTRINSIC_MODEL, LANDMARK_MODEL>;
+  friend class LocalBearingVector<GEOMETRY_TYPE, PROJ_INTRINSIC_MODEL, EXTRINSIC_MODEL>;
 
     protected:
       //  uint64_t cameraId_; ///< ID of the camera.
@@ -472,14 +296,14 @@
 
       // const after initialization
       std::shared_ptr<const okvis::ImuMeasurementDeque> imuMeasCanopy_;
-      std::shared_ptr<const Eigen::Matrix<double, 6, 1>> posVelAtLinearization_;
+  std::shared_ptr<const Eigen::Matrix<double, 6, 1>> positionVelocityLin_;
       // weighting related
       covariance_t information_;           ///< The 2x2 information matrix.
       covariance_t squareRootInformation_; ///< The 2x2 square root information matrix.
       covariance_t covariance_;            ///< The 2x2 covariance matrix.
 
       okvis::Time stateEpoch_;  ///< The timestamp of the set of robot states related to this error term.
-      double tdAtCreation_;     /// time offset at the creation of the states
+  okvis::Time imageTime_; /// raw image time.
       const double gravityMag_; ///< gravity in the world frame is [0, 0, -gravityMag_].
     };
 
@@ -489,13 +313,12 @@
     // AutoDifferentiate will invoke Evaluate() if the Functor is a ceres::CostFunction
     // see ceres-solver/include/ceres/internal/variadic_evaluate.h
     // so we have to separate operator() from Evaluate()
-    template <class GEOMETRY_TYPE, class PROJ_INTRINSIC_MODEL,
-              class EXTRINSIC_MODEL, class LANDMARK_MODEL>
+template <class GEOMETRY_TYPE, class PROJ_INTRINSIC_MODEL, class EXTRINSIC_MODEL>
     class LocalBearingVector
     {
     public:
       EIGEN_MAKE_ALIGNED_OPERATOR_NEW
-      LocalBearingVector(const RsReprojectionError<GEOMETRY_TYPE, PROJ_INTRINSIC_MODEL, EXTRINSIC_MODEL, LANDMARK_MODEL> &rsre);
+  LocalBearingVector(const RsReprojectionError<GEOMETRY_TYPE, PROJ_INTRINSIC_MODEL, EXTRINSIC_MODEL>& rsre);
       template <typename Scalar>
       bool operator()(const Scalar *const T_WS, const Scalar *const hp_W,
                       const Scalar *const extrinsic, const Scalar *const t_r,
@@ -504,114 +327,11 @@
                       const Scalar *const deltaExtrinsic, Scalar *hp_C) const;
 
     private:
-      const RsReprojectionError<GEOMETRY_TYPE, PROJ_INTRINSIC_MODEL, EXTRINSIC_MODEL, LANDMARK_MODEL> &rsre_;
+  const RsReprojectionError<GEOMETRY_TYPE, PROJ_INTRINSIC_MODEL, EXTRINSIC_MODEL>& rsre_;
     };
 
   } // namespace ceres
 } // namespace okvis
-=======
-  virtual bool EvaluateWithMinimalJacobians(double const* const * parameters,
-                                            double* residuals,
-                                            double** jacobians,
-                                            double** jacobiansMinimal) const;
-
-  bool EvaluateWithMinimalJacobiansAnalytic(double const* const * parameters,
-                                            double* residuals,
-                                            double** jacobians,
-                                            double** jacobiansMinimal) const;
-
-  bool EvaluateWithMinimalJacobiansAutoDiff(double const* const * parameters,
-                                            double* residuals,
-                                            double** jacobians,
-                                            double** jacobiansMinimal) const;
-
-  void assignJacobians(
-      double const* const* parameters, double** jacobians,
-      double** jacobiansMinimal, const Eigen::Matrix<double, 2, 4>& Jh_weighted,
-      const Eigen::Matrix<double, 2, Eigen::Dynamic>& Jpi_weighted,
-      const Eigen::Matrix<double, 4, 6>& dhC_deltaTWS,
-      const Eigen::Matrix<double, 4, 4>& dhC_deltahpW,
-      const Eigen::Matrix<double, 4, EXTRINSIC_MODEL::kNumParams>& dhC_dExtrinsic,
-      const Eigen::Vector4d& dhC_td, double kpN,
-      const Eigen::Matrix<double, 4, 9>& dhC_sb) const;
-
-  void setJacobiansZero(double** jacobians, double** jacobiansMinimal) const;
-
-  // sizes
-  /// \brief Residual dimension.
-  size_t residualDim() const
-  {
-    return kNumResiduals;
-  }
-
-  /// \brief Number of parameter blocks.
-  size_t parameterBlocks() const
-  {
-    return base_t::parameter_block_sizes().size();
-  }
-
-  /// \brief Dimension of an individual parameter block.
-  /// @param[in] parameterBlockId ID of the parameter block of interest.
-  /// \return The dimension.
-  size_t parameterBlockDim(size_t parameterBlockId) const
-  {
-    return base_t::parameter_block_sizes().at(parameterBlockId);
-  }
-
-  /// @brief Residual block type as string
-  virtual std::string typeInfo() const
-  {
-    return "RsReprojectionError";
-  }
-
-  friend class LocalBearingVector<GEOMETRY_TYPE, PROJ_INTRINSIC_MODEL, EXTRINSIC_MODEL>;
- protected:
-//  uint64_t cameraId_; ///< ID of the camera.
-  measurement_t measurement_; ///< The (2D) measurement.
-
-  /// Warn: cameraGeometryBase_ may be updated with
-  /// a ceres EvaluationCallback prior to Evaluate().
-  // The camera model shared by all RsReprojectionError.
-  std::shared_ptr<const camera_geometry_t> cameraGeometryBase_;
-
-  // const after initialization
-  std::shared_ptr<const okvis::ImuMeasurementDeque> imuMeasCanopy_;
-  std::shared_ptr<const Eigen::Matrix<double, 6, 1>> positionVelocityLin_;
-  // weighting related
-  covariance_t information_; ///< The 2x2 information matrix.
-  covariance_t squareRootInformation_; ///< The 2x2 square root information matrix.
-  covariance_t covariance_; ///< The 2x2 covariance matrix.
-
-  okvis::Time stateEpoch_; ///< The timestamp of the set of robot states related to this error term.
-  okvis::Time imageTime_; /// raw image time.
-  const double gravityMag_; ///< gravity in the world frame is [0, 0, -gravityMag_].
-};
-
-// For testing only
-// Calculate the Jacobians of the homogeneous landmark coordinates in the
-// camera frame, hp_C, relative to the states.
-// AutoDifferentiate will invoke Evaluate() if the Functor is a ceres::CostFunction
-// see ceres-solver/include/ceres/internal/variadic_evaluate.h
-// so we have to separate operator() from Evaluate()
-template <class GEOMETRY_TYPE, class PROJ_INTRINSIC_MODEL, class EXTRINSIC_MODEL>
-class LocalBearingVector {
- public:
-  EIGEN_MAKE_ALIGNED_OPERATOR_NEW
-  LocalBearingVector(const RsReprojectionError<GEOMETRY_TYPE, PROJ_INTRINSIC_MODEL, EXTRINSIC_MODEL>& rsre);
-  template <typename Scalar>
-  bool operator()(const Scalar* const T_WS, const Scalar* const hp_W,
-                  const Scalar* const extrinsic, const Scalar* const t_r,
-                  const Scalar* const t_d, const Scalar* const speedAndBiases,
-                  const Scalar* const deltaT_WS,
-                  const Scalar* const deltaExtrinsic, Scalar* hp_C) const;
-
- private:
-  const RsReprojectionError<GEOMETRY_TYPE, PROJ_INTRINSIC_MODEL, EXTRINSIC_MODEL>& rsre_;
-};
-
-}  // namespace ceres
-}  // namespace okvis
->>>>>>> e2fe6ca5
 
 #include "implementation/RsReprojectionError.hpp"
 #endif /* INCLUDE_SWIFT_VIO_RS_REPROJECTION_ERROR_HPP_ */